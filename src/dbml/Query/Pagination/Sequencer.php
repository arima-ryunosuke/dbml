--- conflicted
+++ resolved
@@ -3,12 +3,7 @@
 namespace ryunosuke\dbml\Query\Pagination;
 
 use ryunosuke\dbml\Mixin\IteratorTrait;
-<<<<<<< HEAD
 use ryunosuke\dbml\Query\SelectBuilder;
-use function ryunosuke\dbml\first_keyvalue;
-=======
-use ryunosuke\dbml\Query\QueryBuilder;
->>>>>>> acc44c9a
 
 /**
  * クエリビルダと条件カラムを渡して sequence するとシーケンシャルアクセスしてくれるクラス
@@ -58,14 +53,19 @@
     {
         $this->builder = $builder;
         $this->setProvider(function () {
-<<<<<<< HEAD
-            [$key, $value] = first_keyvalue($this->condition);
+            $keys = array_keys($this->condition);
+            $vals = array_values($this->condition);
+
+            $key = count($keys) > 1 ? '(' . implode(',', $keys) . ')' : reset($keys);
+            $val = count($vals) > 1 ? '(' . implode(',', array_fill(0, count($vals), '?')) . ')' : '?';
+            $bind = count($vals) > 1 ? $vals : (intval(abs(reset($vals))) ?: '');
+
             $currentby = $this->builder->getQueryPart('orderBy');
 
             // アイテムを取得
             $provider = clone $this->builder;
-            $provider->andWhere(["!$key " . ($this->order ? '> ?' : '< ?') => $value]);
-            $provider->orderBy([$key => $this->order] + $currentby);
+            $provider->andWhere(["!$key " . ($this->order ? "> $val" : "< $val") => $bind]);
+            $provider->orderBy(array_fill_keys($keys, $this->order) + $currentby);
             $provider->limit($this->count + 1, 0);
             $items = $provider->array();
 
@@ -74,53 +74,6 @@
             if ($this->count < count($items)) {
                 array_pop($items);
                 $this->more = true;
-=======
-            $keys = array_keys($this->condition);
-            $vals = array_values($this->condition);
-
-            $key = count($keys) > 1 ? '(' . implode(',', $keys) . ')' : reset($keys);
-            $val = count($vals) > 1 ? '(' . implode(',', array_fill(0, count($vals), '?')) . ')' : '?';
-            $bind = count($vals) > 1 ? $vals : (intval(abs(reset($vals))) ?: '');
-
-            $order = !(reset($vals) >= 0 xor $this->order);
-            $currentby = $this->builder->getQueryPart('orderBy');
-
-            // 補足行を取得
-            $appendix = false;
-            if ($this->bidirection === true) {
-                $appender = clone $this->builder;
-                $appender->andWhere(["!$key " . (!$order ? ">= $val" : "<= $val") => $bind]);
-                $appender->orderBy(array_fill_keys($keys, !$order) + $currentby);
-                $appender->limit(1, 0);
-                $appendix = $appender->array();
-            }
-
-            // アイテムを取得
-            $provider = clone $this->builder;
-            $provider->andWhere(["!$key " . ($order ? "> $val" : "< $val") => $bind]);
-            $provider->orderBy(array_fill_keys($keys, $order) + $currentby);
-            $provider->limit($this->count + ($this->bidirection === null ? 0 : 1), 0);
-            $items = $provider->array();
-
-            // 昇順・降順・正順・逆順に基づいて prev/next を設定
-            if ($this->bidirection !== null && count($this->condition) === 1) {
-                $value = reset($this->condition);
-                $garbage = count($items) > $this->count ? array_pop($items) : false;
-                if ($value >= 0) {
-                    // $items が無い場合は 0 になって頭から始まってしまうので $appendix + 1 にする
-                    $last = end($items);
-                    $last = $last === false ? [] : $last;
-                    $this->prev = $appendix && $value ? [$key => (reset($items)[$key] ?: reset($appendix)[$key] + 1) * -1] : false;
-                    $this->next = $garbage ? [$key => $last[$key] ?? null] : false;
-                }
-                else {
-                    $items = array_reverse($items);
-                    $last = end($items);
-                    $last = $last === false ? [] : $last;
-                    $this->prev = $garbage && $value ? [$key => reset($items)[$key] * -1] : false;
-                    $this->next = $appendix ? [$key => $last[$key] ?? null] : false;
-                }
->>>>>>> acc44c9a
             }
 
             return $items;
@@ -130,14 +83,6 @@
     /**
      * 読み取り範囲を設定する
      *
-<<<<<<< HEAD
-     * $condition は SIGNED な INT カラムを1つだけ含む配列である必要がある。なぜならば
-     *
-     * - 2つ以上のタプルの大小関係定義が困難
-     *
-     * が理由（大抵の場合 AUTO INCREMENT だろうから負数だったりタプルだったりは考慮しないことにする）。
-     * もっとも大抵は主キー、あるいはインデックスカラムでほぼ固定だろう。
-=======
      * $condition は初期条件を渡す。この条件は1つの時と2つ以上の時で挙動が全く異なるため注意すること。
      * 具体的には2つ以上の場合は行値式となり、負数という概念が一切通用しなくなる。
      *
@@ -146,7 +91,6 @@
      * @param bool|null $orderbyasc 昇順/降順。 null を渡すと $condition の符号に応じて自動判別する
      * @param bool|null $bidirection 双方向サポート。双方向だと2クエリ投げられる。 null を渡すと指定数以上取らない（ただし内部仕様）
      * @return $this 自分自身
->>>>>>> acc44c9a
      */
     public function sequence(array $condition, int $count, bool $orderbyasc = true): static
     {
