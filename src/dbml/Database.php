--- conflicted
+++ resolved
@@ -421,7 +421,8 @@
                 // このように Type を渡すと（一度だけ） addType されると同時に select:convertToPHPValue, affect:convertToDatabaseValue が自動で設定される
                 'type'                  => new \Doctrine\DBAL\Types\DateTimeType(),
             ],
-<<<<<<< HEAD
+            /** @var bool PDO のエミュレーションモードのように php サイドで値の埋め込みを行うか */
+            'dynamicPlaceholder' => false,
             /** @var string assoc,pairs で同名キーがあった時どう振る舞うか
              * - null: 何もしない（後方優先。実質上書き）
              * - 'noallow': 例外
@@ -469,57 +470,6 @@
             'compatiblePlatform' => CompatiblePlatform::class,
             /** @var array exportXXX 呼び出し時にどのクラスを使用するか */
             'exportClass'        => [
-=======
-            // PDO のエミュレーションモードのように php サイドで値の埋め込みを行うか
-            'dynamicPlaceholder'        => false,
-            // assoc,pairs で同名キーがあった時どう振る舞うか[null:何もしない（後方優先。実質上書き）, 'noallow':例外, 'skip':スキップ（前方優先）]
-            'checkSameKey'              => null,
-            // 同名カラムがあった時どう振る舞うか[null, 'noallow', 'strict', 'loose']
-            'checkSameColumn'           => null,
-            // SQL 実行時にコールスタックを埋め込むか(パスを渡す。!プレフィックスで否定、 null で無効化)
-            'injectCallStack'           => null,
-            // 更新クエリを実行せずクエリ文字列を返すようにするか
-            'dryrun'                    => false,
-            // 更新クエリを実行せずプリペアされたステートメントを返すようにするか
-            'preparing'                 => false,
-            // 参照系クエリをマスターで実行するか(「スレーブに書き込みたい」はまずあり得ないが「マスターから読み込みたい」はままある)
-            'masterMode'                => false,
-            // anywhere のデフォルトオプション
-            'anywhereOption'            => [
-                // そもそも有効か否か
-                'enable'         => true,
-                // 強欲にマッチさせるか（false にすると文字列 LIKE されづらくなる）
-                'greedy'         => true,
-                // 数値マッチをキー系に限定するか（true にすると主キー・外部キーカラムしか見なくなる）
-                'keyonly'        => false,
-                // 文字列 LIKE 時の collate
-                'collate'        => '',
-                // 一意化のためのコメント文字列（false 相当でコメントが埋め込まれなくなる）
-                'comment'        => 'anywhere',
-                // マッチタイプ
-                'type'           => null,
-                // テーブルごとの設定（サンプルも兼ねるのでマッチしないであろうテーブル名を記述してある）
-                "\0hoge-table\0" => [
-                    'enable'          => true,
-                    'greedy'          => true,
-                    'keyonly'         => false,
-                    'collate'         => '',
-                    'comment'         => 'anywhere',
-                    'type'            => null,
-                    // カラムごとの設定（サンプルも兼ねるのでマッチしないであろうカラム名を記述してある）
-                    "\0hoge-column\0" => [
-                        'enable'  => true,
-                        'collate' => '',
-                        'comment' => 'anywhere',
-                        'type'    => 'integer',
-                    ],
-                ],
-            ],
-            // CompatiblePlatform のクラス名 or インスタンス
-            'compatiblePlatform'        => CompatiblePlatform::class,
-            // exportXXX 呼び出し時にどのクラスを使用するか
-            'exportClass'               => [
->>>>>>> 4761849b
                 'array' => ArrayGenerator::class,
                 'csv'   => CsvGenerator::class,
                 'json'  => JsonGenerator::class,
@@ -3324,29 +3274,11 @@
     {
         $params = Adhoc::bindableParameters($params);
 
-<<<<<<< HEAD
-=======
-        /** @var CacheInterface $cacher */
-        $cacher = $this->getUnsafeOption('cacheProvider');
-
-        $queryid = $query . ':' . json_encode($params);
-        $cacheid = "Database-" . hash('fnv164', $queryid) . "-fetch";
-
-        $cache = $cacher->get($cacheid) ?? [];
-        if (array_key_exists($queryid, $cache)) {
-            return new Result(new ArrayResult($cache[$queryid]['data'], $cache[$queryid]['meta']), $this->getSlaveConnection());
-        }
-
         if ($this->getDynamicPlaceholder()) {
             $query = $this->queryInto($query, $params);
             $params = [];
         }
 
-        if ($filter_path = $this->getInjectCallStack()) {
-            $query = implode('', $this->_getCallStack($filter_path)) . $query;
-        }
-
->>>>>>> 4761849b
         // コンテキストを戻すための try～catch
         try {
             $result = null;
@@ -3389,20 +3321,12 @@
         }
 
         if ($this->getUnsafeOption('preparing')) {
-<<<<<<< HEAD
             return new Statement($query, $params, $this);
-=======
-            return $this->prepare($query, $params);
         }
 
         if ($this->getDynamicPlaceholder()) {
             $query = $this->queryInto($query, $params);
             $bare_params = $params = [];
-        }
-
-        if ($filter_path = $this->getInjectCallStack()) {
-            $query = implode('', $this->_getCallStack($filter_path)) . $query;
->>>>>>> 4761849b
         }
 
         // コンテキストを戻すための try～catch
