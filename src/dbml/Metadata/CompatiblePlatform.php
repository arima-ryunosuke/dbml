<?php

namespace ryunosuke\dbml\Metadata;

use Doctrine\DBAL\Exception as DBALException;
use Doctrine\DBAL\LockMode;
use Doctrine\DBAL\Platforms\AbstractPlatform;
use Doctrine\DBAL\Platforms\MySQLPlatform;
use Doctrine\DBAL\Platforms\OraclePlatform;
use Doctrine\DBAL\Platforms\PostgreSQLPlatform;
use Doctrine\DBAL\Platforms\SqlitePlatform;
use Doctrine\DBAL\Platforms\SQLServerPlatform;
use Doctrine\DBAL\Schema\Column;
use Doctrine\DBAL\Types\Types;
use ryunosuke\dbml\Query\Expression\Expression;
use ryunosuke\dbml\Query\Queryable;
use function ryunosuke\dbml\array_each;
use function ryunosuke\dbml\array_strpad;
use function ryunosuke\dbml\arrayize;
use function ryunosuke\dbml\class_shorten;
use function ryunosuke\dbml\concat;
use function ryunosuke\dbml\first_keyvalue;
use function ryunosuke\dbml\starts_with;

/**
 * 各 Platform では賄いきれない RDBMS の差異を吸収するクラス
 *
 * ライブラリ内部で $platform instanceof したくないのでそういうのはこのクラスが吸収する。
 * あと sqlite だけでできるだけカバレッジを埋めたい裏事情もある。
 * （コイツのテストは接続を必要としないのであらゆる環境でカバーできるため）。
 *
 * 本当は AbstractPlatform を継承したいんだけどそれだと本家の変更を自動追従できないのでコンポジットパターンになっている。
 */
class CompatiblePlatform /*extends AbstractPlatform*/
{
    private AbstractPlatform $platform;

    private ?string $version;

    /**
     * コンストラクタ
     */
    public function __construct(AbstractPlatform $platform, ?string $version = null)
    {
        $this->platform = $platform;
        $this->version = $version;
    }

    /**
     * 元 platform を取得する
     */
    public function getWrappedPlatform(): AbstractPlatform
    {
        return $this->platform;
    }

    /**
     * バージョン文字列を取得する
     */
    public function getVersion(): ?string
    {
        return $this->version;
    }

    /**
     * platform 名を取得する
     */
    public function getName(): string
    {
        if ($this->platform instanceof SqlitePlatform) {
            return 'sqlite';
        }
        if ($this->platform instanceof MySQLPlatform) {
            return 'mysql';
        }
        if ($this->platform instanceof PostgreSQLPlatform) {
            return 'postgresql';
        }
        if ($this->platform instanceof SQLServerPlatform) {
            return 'mssql';
        }

        return strtolower(preg_replace('#Platform$#', '', class_shorten($this->platform)));
    }

    /**
     * AUTO_INCREMENT な列に null を与えると自動採番が働くかどうか
     */
    public function supportsIdentityNullable(): bool
    {
        if ($this->platform instanceof \ryunosuke\Test\Platforms\SqlitePlatform) {
            return false;
        }
        if ($this->platform instanceof SqlitePlatform) {
            return true;
        }
        if ($this->platform instanceof MySQLPlatform) {
            return true;
        }
        if ($this->platform instanceof PostgreSQLPlatform) {
            return false;
        }
        if ($this->platform instanceof SQLServerPlatform) {
            return false;
        }
        return false;
    }

    /**
     * AUTO_INCREMENT な列を明示指定して UPDATE できるか否かを返す
     */
    public function supportsIdentityUpdate(): bool
    {
        if ($this->platform instanceof SQLServerPlatform) {
            return false;
        }
        return true;
    }

    /**
     * AUTO_INCREMENT な列を明示指定したあと、自動でシーケンスが更新されるか否かを返す
     */
    public function supportsIdentityAutoUpdate(): bool
    {
        if ($this->platform instanceof PostgreSQLPlatform || $this->platform instanceof OraclePlatform) {
            return false;
        }
        return true;
    }

    /**
     * INSERT SET 拡張構文が使えるか否かを返す
     */
    public function supportsInsertSet(): bool
    {
        if ($this->platform instanceof MySQLPlatform || $this->platform instanceof \ryunosuke\Test\Platforms\SqlitePlatform) {
            return true;
        }

        return false;
    }

    /**
     * REPLACE が使えるか否かを返す
     */
    public function supportsReplace(): bool
    {
        if ($this->platform instanceof SqlitePlatform) {
            return true;
        }
        if ($this->platform instanceof MySQLPlatform) {
            return true;
        }
        return false;
    }

    /**
     * MERGE が使えるか否かを返す
     */
    public function supportsMerge(): bool
    {
        if ($this->platform instanceof SqlitePlatform) {
            return true;
        }
        if ($this->platform instanceof MySQLPlatform) {
            return true;
        }
        if ($this->platform instanceof PostgreSQLPlatform) {
            return true;
        }
        return false;
    }

    /**
     * BULK MERGE が使えるか否かを返す
     */
    public function supportsBulkMerge(): bool
    {
        if ($this->platform instanceof SqlitePlatform) {
            return true;
        }
        if ($this->platform instanceof MySQLPlatform) {
            return true;
        }
        if ($this->platform instanceof PostgreSQLPlatform) {
            return true;
        }
        return false;
    }

    /**
     * IGNORE が使えるか否かを返す
     */
    public function supportsIgnore(): bool
    {
        if ($this->platform instanceof SqlitePlatform) {
            return true;
        }
        if ($this->platform instanceof MySQLPlatform) {
            return true;
        }
        return false;
    }

    /**
     * UPDATE + ORDER BY,LIMIT をサポートするか否かを返す
     */
    public function supportsUpdateLimit(): bool
    {
        if ($this->platform instanceof MySQLPlatform || $this->platform instanceof SQLServerPlatform) {
            return true;
        }
        return false;
    }

    /**
     * DELETE + ORDER BY,LIMIT をサポートするか否かを返す
     */
    public function supportsDeleteLimit(): bool
    {
        if ($this->platform instanceof MySQLPlatform || $this->platform instanceof SQLServerPlatform) {
            return true;
        }
        return false;
    }

    /**
     * UNION が括弧をサポートするか否かを返す
     */
    public function supportsUnionParentheses(): bool
    {
        if ($this->platform instanceof SqlitePlatform) {
            return false;
        }
        return true;
    }

    /**
     * TRUNCATE 文で自動採番列がリセットされるか否かを返す
     */
    public function supportsResetAutoIncrementOnTruncate(): bool
    {
        // Sqlite のみリセットされない
        if ($this->platform instanceof SqlitePlatform) {
            return false;
        }

        return true;
    }

    /**
     * 行値式が有効か否かを返す
     */
    public function supportsRowConstructor(): bool
    {
        if ($this->platform instanceof SQLServerPlatform) {
            return false;
        }
        if ($this->platform instanceof \ryunosuke\Test\Platforms\SqlitePlatform) {
            return false;
        }
        if ($this->platform instanceof SqlitePlatform) {
            return version_compare($this->version, '3.15.0') >= 0;
        }
        return true;
    }

    /**
     * char と binary に互換性があるかを返す
     */
    public function supportsCompatibleCharAndBinary(): bool
    {
        if ($this->platform instanceof SQLServerPlatform) {
            return false;
        }
        if ($this->platform instanceof \ryunosuke\Test\Platforms\SqlitePlatform) {
            return false;
        }
        return true;
    }

    /**
     * id asc,id desc のような冗長な ORDER BY を許すか
     */
    public function supportsRedundantOrderBy(): bool
    {
        if ($this->platform instanceof SQLServerPlatform) {
            return false;
        }
        return true;
    }

    /**
     * 必要に応じて識別子をエスケープする
     */
    public function quoteIdentifierIfNeeded(string $word): string
    {
        if (strlen($word) === 0) {
            return $word;
        }

        if (!preg_match('#^[_a-z0-9]+$#ui', $word) || $this->platform->getReservedKeywordsList()->isKeyword($word)) {
            return $this->platform->quoteSingleIdentifier($word);
        }

        // PostgreSql は識別子が小文字に正規化されるのでエイリアスがブレる
        if ($this->platform instanceof PostgreSQLPlatform && strtolower($word) !== $word) {
            return $this->platform->quoteSingleIdentifier($word);
        }

        return $word;
    }

    /**
     * LIKE エスケープする
     */
    public function escapeLike(string|Queryable $word, string $escaper = '\\'): string
    {
        if ($word instanceof Queryable) {
            assert(!$word->getParams());
            return "$word";
        }

        return $this->platform->escapeStringForLike($word, $escaper);
    }

    /**
     * 文字列を指定長で切る
     */
    public function truncateString(string $string, Column $column): string
    {
        // @todo mysql 以外は詳しくないため未実装
        if (!$this->platform instanceof MySQLPlatform) {
            return $string;
        }

        if (in_array($column->getType()->getName(), [Types::STRING], true)) {
            if (!$column->getLength() || !$column->hasPlatformOption('charset')) {
                return $string;
            }
            $charset = $column->getPlatformOption('charset');
            $charset = starts_with($charset, 'utf8') ? 'utf-8' : $charset;
            return mb_substr($string, 0, $column->getLength(), $charset);
        }
        if (in_array($column->getType()->getName(), [Types::BINARY, Types::TEXT, Types::BLOB], true)) {
            if (!$column->getLength()) {
                return $string;
            }
            return substr($string, 0, $column->getLength());
        }

        throw new \InvalidArgumentException($column->getType()->getName() . ' is not supported');
    }

    /**
     * （対応しているなら） dual 表を返す
     */
    public function getDualTable(): string
    {
        if ($this->platform instanceof MySQLPlatform) {
            return 'dual';
        }
        return '';
    }

    /**
     * MERGE 構文を返す
     */
    public function getMergeSyntax(array $columns): ?string
    {
        if ($this->platform instanceof SqlitePlatform) {
            $constraint = implode(',', $columns);
            return "ON CONFLICT($constraint) DO UPDATE SET";
        }
        if ($this->platform instanceof MySQLPlatform) {
            return "ON DUPLICATE KEY UPDATE";
        }
        if ($this->platform instanceof PostgreSQLPlatform) {
            $constraint = implode(',', $columns);
            return "ON CONFLICT($constraint) DO UPDATE SET";
        }
        return null;
    }

    /**
     * 参照構文（mysql における VALUES）を返す
     */
    public function getReferenceSyntax(string $column): ?string
    {
        if ($this->platform instanceof SqlitePlatform) {
            return "excluded.$column";
        }
        if ($this->platform instanceof MySQLPlatform) {
            return "VALUES($column)";
        }
        if ($this->platform instanceof PostgreSQLPlatform) {
            return "EXCLUDED.$column";
        }
        return null;
    }

    /**
     * 自動採番を使うか切り替えるための SQL を返す
     */
    public function getIdentityInsertSQL(string $tableName, bool $onoffflag): string
    {
        // SQLServer のみ。自動カラムに能動的に値を指定できるか否かを設定
        if ($this->platform instanceof SQLServerPlatform) {
            return 'SET IDENTITY_INSERT ' . $tableName . ($onoffflag ? ' ON' : ' OFF');
        }

        throw DBALException::notSupported(__METHOD__);
    }

    /**
     * TRUNCATE 文を返す
     */
    public function getTruncateTableSQL(string $tableName, bool $cascade = false): string
    {
        // PostgreSql は他に合わせるため RESTART IDENTITY を付加する
        if ($this->platform instanceof PostgreSQLPlatform) {
            $tableName .= ' RESTART IDENTITY';
        }

        return $this->platform->getTruncateTableSQL($tableName, $cascade);
    }

    /**
     * ID シーケンス名を返す
     */
    public function getIdentitySequenceName(?string $tableName, ?string $columnName): ?string
    {
        if ($this->platform instanceof PostgreSQLPlatform) {
            return $tableName . '_' . $columnName . '_seq';
        }
        if ($this->platform instanceof OraclePlatform) {
            return strtoupper($tableName) . '_SEQ';
        }
        return null;
    }

    /**
     * インデックスヒント構文を返す
     */
    public function getIndexHintSQL(string|array $index_name, string $mode = 'FORCE'): string
    {
        $index_name = implode(', ', arrayize($index_name));

        if ($this->platform instanceof MySQLPlatform) {
            return "$mode INDEX ($index_name)";
        }
        if ($this->platform instanceof SQLServerPlatform) {
            return "WITH (INDEX($index_name))";
        }

        // Sqlite はヒントに対応していないし、 PostgreSql は特殊なプラグインが必要

        return '';
    }

    /**
     * @internal
     * @codeCoverageIgnore
     */
    public function getListTableColumnsSQL(string $table, ?string $database = null): string
    {
        // doctrine 4.4 から VIEW のカラムが得られなくなったので暫定対応（SQLServer 以外は辛うじて getListTableColumnsSQL が使える）
        if ($this->platform instanceof SQLServerPlatform) {
            return <<<SQL
                SELECT 
                    c.name                  AS name,
                    type_name(user_type_id) AS type,
                    c.max_length            AS length,
                    ~c.is_nullable          AS notnull,
                    NULL                    AS "default",
                    c.scale                 AS scale,
                    c.precision             AS precision,
                    0                       AS autoincrement,
                    c.collation_name        AS collation,
                    NULL                    AS comment
                FROM sys.columns c
                JOIN sys.views v ON v.object_id = c.object_id
                WHERE SCHEMA_NAME(v.schema_id) = SCHEMA_NAME() AND v.name = {$this->platform->quoteStringLiteral($table)}
            SQL;
        }
        return $this->platform->getListTableColumnsSQL($table, $database);
    }

    /**
     * クエリにロック構文を付加して返す
     */
    public function appendLockSuffix(string $query, int $lockmode, string $lockoption): string
    {
        // SQLServer はクエリ自体ではなく from 句に紐づくので不要
        if ($this->platform instanceof SQLServerPlatform) {
            return $query;
        }

        if ($lockmode === LockMode::NONE) {
            return $query;
        }

        switch (true) {
            case $lockmode === LockMode::PESSIMISTIC_READ:
                $query .= ' ' . $this->platform->getReadLockSQL();
                break;
            case $lockmode === LockMode::PESSIMISTIC_WRITE:
                $query .= ' ' . $this->platform->getWriteLockSQL();
                break;
        }

        return $query . concat(' ', $lockoption);
    }

    /**
     * 条件配列を結合した Expression を返す
     */
    public function getPrimaryCondition(array $wheres, string $prefix = ''): Expression
    {
        if (!$wheres) {
            return new Expression('');
        }

        $prefix = concat($prefix, '.');
        $first = reset($wheres);
        $params = [];

        // カラムが1つなら IN で事足りるので場合分け
        if (count($first) === 1) {
            [$key] = first_keyvalue($first);
            $andconds = [];
            foreach ($wheres as $where) {
                $v = $where[$key];
                if ($v instanceof Queryable) {
                    $andconds[] = $v->merge($params);
                }
                else {
                    $andconds[] = '?';
                    $params[] = $v;
                }
            }
            $binds = implode(', ', $andconds);
            $condition = $prefix . (count($andconds) === 1 ? "$key = $binds" : "$key IN ($binds)");
        }
        // カラムが2つ以上なら ((c1 = v11 AND c2 = v12) OR (c1 = v21 AND c2 = v22))
        else {
            if (count($wheres) > 1 && $this->supportsRowConstructor()) {
                $andconds = [];
                foreach ($wheres as $where) {
                    $orconds = [];
                    foreach ($where as $v) {
                        if ($v instanceof Queryable) {
                            $orconds[] = $v->merge($params);
                        }
                        else {
                            $orconds[] = '?';
                            $params[] = $v;
                        }
                    }
                    $andconds[] = '(' . implode(', ', $orconds) . ')';
                }
                $binds = implode(', ', $andconds);
                $key = implode(', ', array_keys(array_strpad($first, $prefix)));
                $condition = "($key) IN ($binds)";
            }
            else {
                $andconds = [];
                foreach ($wheres as $where) {
                    $orconds = [];
                    foreach ($where as $c => $v) {
                        if ($v instanceof Queryable) {
                            $orconds[] = $prefix . "$c = " . $v->merge($params);
                        }
                        else {
                            $orconds[] = $prefix . "$c = " . '?';
                            $params[] = $v;
                        }
                    }
                    $andconds[] = '(' . implode(' AND ', $orconds) . ')';
                }
                $condition = implode(' OR ', $andconds);
            }
        }
        return new Expression($condition, $params);
    }

    /**
     * CASE ～ END 構文
     *
     * @param null|string|Queryable $expr 対象カラム。null 指定時は CASE WHEN 構文になる
     * @param array $whens [条件 => 値]の配列
     * @param mixed $else else 句。未指定時は else 句なし
     * @return Expression CASE ～ END 構文の Expression インスタンス
     */
    public function getCaseWhenSyntax($expr, array $whens, $else = null): Expression
    {
        $params = [];
        $entry = function ($expr, $raw = false) use (&$params) {
            if ($expr instanceof Queryable) {
                return $expr->merge($params);
            }
            elseif ($raw) {
                return $expr;
            }
            else {
                $params[] = $expr;
                return '?';
            }
        };

        $query = '(CASE ';
        $query .= $expr === null ? '' : "{$entry($expr, true)} ";
        $query .= array_reduce(array_keys($whens), function ($carry, $cond) use ($whens, $expr, $entry) {
            return "{$carry}WHEN " . ($expr === null ? $cond : $entry($cond)) . " THEN {$entry($whens[$cond])} ";
        });
        $query .= $else === null ? '' : "ELSE {$entry($else)} ";
        $query .= 'END)';

        return new Expression($query, $params);
    }

    /**
     * GROUP_CONCAT 構文を返す
     *
     * @param string|array $expr 結合式
     * @param ?string $separator セパレータ文字
     * @param string|array|null order 句。これが活きるのは mysql のみ
     * @return string GROUP_CONCAT 構文
     */
    public function getGroupConcatSyntax(string|array $expr, ?string $separator = null, $order = null): string
    {
        $separator = (string) $separator;
        $qseparator = $this->platform->quoteStringLiteral($separator);

        if ($this->platform instanceof SqlitePlatform) {
            if ($separator === "") {
                return "GROUP_CONCAT($expr)";
            }
            return "GROUP_CONCAT($expr, $qseparator)";
        }
        if ($this->platform instanceof MySQLPlatform) {
            $query = "GROUP_CONCAT(" . implode(', ', arrayize($expr));

            if ($order !== null) {
                $by = [];
                foreach (arrayize($order) as $col => $ord) {
                    $by[] = is_int($col) ? "$ord ASC" : "$col $ord";
                }
                $query .= " ORDER BY " . implode(', ', $by);
            }

            if ($separator !== "") {
                $query .= " SEPARATOR $qseparator";
            }

            $query .= ")";

            return $query;
        }
        if ($this->platform instanceof PostgreSQLPlatform) {
            $query = "ARRAY_AGG($expr)";
            if ($separator !== "") {
                $query = "ARRAY_TO_STRING($query, $qseparator)";
            }
            return $query;
        }

        throw DBALException::notSupported(__METHOD__);
    }

    /**
     * null 許容演算子（<=>）構文を返す
     *
     * $column はカラム名を想定しており、エスケープされないので注意すること。
     *
     * @todo 呼び元で ? の数を算出してるので Syntax ではなく Expression 返しの方が良い
     */
    public function getSpaceshipSyntax(string $column): string
    {
        if ($this->platform instanceof SqlitePlatform) {
            return "$column IS ?";
        }
        if ($this->platform instanceof MySQLPlatform) {
            return "$column <=> ?";
        }
        if ($this->platform instanceof PostgreSQLPlatform) {
            return "$column IS NOT DISTINCT FROM ?";
        }
        if ($this->platform instanceof SQLServerPlatform && version_compare($this->version, '16') >= 0) {
            return "$column IS NOT DISTINCT FROM ?";
        }
        return "($column IS NULL AND ? IS NULL) OR $column = ?";
    }

    /**
     * 再帰 WITH 句を返す
     */
    public function getWithRecursiveSyntax(): string
    {
        // 他 DBMS は無条件で RECURSIVE をつけても大丈夫だが Sqlserver はだめっぽい
        if ($this->platform instanceof SQLServerPlatform) {
            return "WITH";
        }
        return "WITH RECURSIVE";
    }

    /**
     * count 表現を返す
     */
    public function getCountExpression(string $column): Expression
    {
        // avg 以外は移譲
        return new Expression("COUNT($column)");
    }

    /**
     * min 表現を返す
     */
    public function getMinExpression(string $column): Expression
    {
        // avg 以外は移譲
        return new Expression("MIN({$column})");
    }

    /**
     * max 表現を返す
     */
    public function getMaxExpression(string $column): Expression
    {
        // avg 以外は移譲
        return new Expression("MAX({$column})");
    }

    /**
     * sum 表現を返す
     */
    public function getSumExpression(string $column): Expression
    {
        // avg 以外は移譲
        return new Expression("SUM({$column})");
    }

    /**
     * avg 表現を返す
     */
    public function getAvgExpression(string $column): Expression
    {
        // SQLServer は元の型が生きるのでキャストを加える
        if ($this->platform instanceof SQLServerPlatform) {
            $column = "CAST($column AS float)";
        }
        return new Expression("AVG({$column})");
    }

    /**
     * 文字列結合句を返す
     */
    public function getConcatExpression(string|Queryable ...$args): Expression
    {
        $count = count($args);

        if ($count === 0) {
            throw new \InvalidArgumentException('$args must be greater than 0.');
        }
        if ($count === 1) {
            return is_string($args[0]) ? new Expression($args[0]) : $args[0];
        }

        $params = [];
        $args = array_map(function ($arg) use (&$params) {
            if ($arg instanceof Queryable) {
                $arg = $arg->merge($params);
            }
            // SQLServer は数値を文字列として結合できないのでキャストを加える
            if ($this->platform instanceof SQLServerPlatform) {
                $arg = "CAST($arg as varchar)";
            }
            return $arg;
        }, $args);

        return new Expression($this->platform->getConcatExpression(...$args), $params);
    }

    /**
     * 正規表現を返す
<<<<<<< HEAD
     */
    public function getRegexpExpression(): string
=======
     *
     * @return Expression REGEXP Expression
     */
    public function getRegexpExpression($column, $pattern)
>>>>>>> 7fe9c8a2
    {
        if ($this->platform instanceof SqlitePlatform) {
            return new Expression("$column REGEXP ?", [$pattern]);
        }
        if ($this->platform instanceof MySQLPlatform) {
            return new Expression("REGEXP_LIKE($column, ?, 'i')", [$pattern]);
        }
        if ($this->platform instanceof PostgreSQLPlatform) {
            return new Expression("$column ~* ?", [$pattern]);
        }

        throw DBALException::notSupported(__METHOD__);
    }

    /**
     * binary 表現を返す
     */
    public function getBinaryExpression(string $data): Expression
    {
        // SQLServer はキャストしなければ binary として扱えない
        if ($this->platform instanceof SQLServerPlatform) {
            return new Expression('CAST(? as VARBINARY(MAX))', [$data]);
        }
        return new Expression($data);
    }

    /**
     * now 表現を返す
     *
     * dbal では非推奨だがたまに使うことがある。
     * ローカルタイム限定で形式も Y-m-d H:i:s.v のみ。
     */
    public function getNowExpression(int $precision = 0): Expression
    {
        if ($this->platform instanceof SqlitePlatform) {
            assert($precision === 0 || $precision === 3);
            $f = $precision === 0 ? '%S' : '%f';
            return new Expression("strftime('%Y-%m-%d %H:%M:$f', datetime('now', 'localtime'))");
        }
        if ($this->platform instanceof MySQLPlatform) {
            return new Expression("NOW($precision)"); // パラメータで渡せない？
        }
        if ($this->platform instanceof PostgreSQLPlatform) {
            return new Expression("LOCALTIMESTAMP($precision)"); // パラメータで渡せない？
        }
        if ($this->platform instanceof SQLServerPlatform) {
            $f = $precision ? '.' . str_repeat('f', $precision) : "";
            return new Expression("CAST(FORMAT(GETDATE(), 'yyyy-MM-dd HH:mm:ss$f') as DATETIME)"); // キャストしないと日付型にならない
        }

        return new Expression("NOW()");
    }

    /**
     * sleep 表現を返す
     */
    public function getSleepExpression(float $second): Expression
    {
        if ($this->platform instanceof MySQLPlatform) {
            return new Expression("SLEEP(?)", $second);
        }
        if ($this->platform instanceof PostgreSQLPlatform) {
            return new Expression("pg_sleep(?)", $second);
        }

        throw DBALException::notSupported(__METHOD__);
    }

    /**
     * random 表現（[0~1.0)）を返す
     */
    public function getRandomExpression(?int $seed): Expression
    {
        // Sqlite にシード設定方法は存在しない
        if ($this->platform instanceof SqlitePlatform) {
            return new Expression("(0.5 - RANDOM() / CAST(-9223372036854775808 AS REAL) / 2)");
        }
        // MySQL のみ単体クエリで setseed+random が実現できる
        if ($this->platform instanceof MySQLPlatform) {
            return $seed === null ? new Expression("RAND()") : new Expression("RAND(?)", $seed);
        }
        // PostgreSQL は setseed があるが、SELECT 句で呼んでも毎回 setseed され random が同じ値になってしまう
        if ($this->platform instanceof PostgreSQLPlatform) {
            return new Expression("random()");
        }
        // SQLServer の RAND はシードを与えなければ同じ値を返してしまう
        if ($this->platform instanceof SQLServerPlatform) {
            return new Expression("RAND(CHECKSUM(NEWID()))");
        }

        throw DBALException::notSupported(__METHOD__);
    }

    /**
     * AUTO_INCREMENT のセット構文を返す
     */
    public function getResetSequenceExpression(string $tableName, string $columnName, int $seq): array
    {
        if ($this->platform instanceof SqlitePlatform) {
            $seq--;
            return [
                "DELETE FROM sqlite_sequence WHERE name = '$tableName'",
                "INSERT INTO sqlite_sequence (name, seq) VALUES ('$tableName', $seq)",
            ];
        }
        if ($this->platform instanceof MySQLPlatform) {
            return ["ALTER TABLE $tableName AUTO_INCREMENT = $seq"];
        }
        if ($this->platform instanceof PostgreSQLPlatform) {
            $sequenceName = $this->getIdentitySequenceName($tableName, $columnName);
            return ["SELECT setval('$sequenceName', $seq, false)"];
        }
        if ($this->platform instanceof SQLServerPlatform) {
            $seq--;
            return ["DBCC CHECKIDENT($tableName, RESEED, $seq)"];
        }

        throw new \DomainException($this->getName() . ' is not supported');
    }

    /**
     * 外部キー有効無効切替構文を返す
     */
    public function getSwitchForeignKeyExpression(bool $enabled, ?string $table_name = null, ?string $fkname = null): array
    {
        if ($this->platform instanceof SqlitePlatform) {
            return ['PRAGMA foreign_keys = ' . ($enabled ? 'true' : 'false')];
        }
        if ($this->platform instanceof MySQLPlatform) {
            return ["SET SESSION foreign_key_checks = " . ($enabled ? '1' : '0')];
        }
        if ($this->platform instanceof PostgreSQLPlatform) {
            assert($fkname !== null);
            return ["SET CONSTRAINTS $fkname " . ($enabled ? 'IMMEDIATE' : 'DEFERRED')];
        }
        if ($this->platform instanceof SQLServerPlatform) {
            assert($table_name !== null);
            $fkname ??= 'ALL';
            return ["ALTER TABLE $table_name " . ($enabled ? 'WITH CHECK CHECK' : 'NOCHECK') . " CONSTRAINT $fkname"];
        }

        return [];
    }

    /**
     * IGNORE 構文を返す
     */
    public function getIgnoreSyntax(): string
    {
        if ($this->platform instanceof SqlitePlatform) {
            return 'OR IGNORE';
        }
        if ($this->platform instanceof MySQLPlatform) {
            return 'IGNORE';
        }

        throw new \DomainException($this->getName() . ' is not supported');
    }

    /**
     * 与えられた文をコメント化する
     */
    public function commentize(string $comment, bool $cstyle = false): string
    {
        // Cスタイルは全 DBMS でサポートしてるっぽい
        if ($cstyle) {
            $s = '/*';
            $e = '*/';
        }
        else {
            $s = "--";
            $e = "\n";
        }
        $comment = str_replace($e, ' ', $comment);
        return "$s $comment $e";
    }

    /**
     * 挿入データと更新データで更新用カラム列を生成する
     */
    public function convertMergeData(array $insertData, array $updateData): array
    {
        // 指定されているならそのまま返せば良い
        if ($updateData) {
            return $updateData;
        }

        // 指定されていない場合は $insertData を返す。ただし、データが長大な場合、2重に bind されることになり無駄なので参照構文を使う
        return array_each($insertData, function (&$carry, $v, $k) {
            $reference = $this->getReferenceSyntax($k);
            $carry[$k] = $reference === null ? $v : new Expression($reference);
        }, []);
    }

    /**
     * EXISTS 構文を SELECT で使用できるようにする
     */
    public function convertSelectExistsQuery(string|Queryable $exists): Expression
    {
        $params = [];
        if ($exists instanceof Queryable) {
            $params = $exists->getParams();
        }

        // SQLServer は述語部でしか EXISTS が使えないので CASE で対応
        if ($this->platform instanceof SQLServerPlatform) {
            $exists = "CASE WHEN ($exists) THEN 1 ELSE 0 END";
        }

        return new Expression($exists, $params);
    }
}<|MERGE_RESOLUTION|>--- conflicted
+++ resolved
@@ -783,15 +783,8 @@
 
     /**
      * 正規表現を返す
-<<<<<<< HEAD
-     */
-    public function getRegexpExpression(): string
-=======
-     *
-     * @return Expression REGEXP Expression
-     */
-    public function getRegexpExpression($column, $pattern)
->>>>>>> 7fe9c8a2
+     */
+    public function getRegexpExpression(string $column, string $pattern): Expression
     {
         if ($this->platform instanceof SqlitePlatform) {
             return new Expression("$column REGEXP ?", [$pattern]);
