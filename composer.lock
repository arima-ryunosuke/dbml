{
    "_readme": [
        "This file locks the dependencies of your project to a known state",
        "Read more about it at https://getcomposer.org/doc/01-basic-usage.md#installing-dependencies",
        "This file is @generated automatically"
    ],
    "content-hash": "e7f85c9d3db63305c0df171754affd58",
    "packages": [
        {
            "name": "doctrine/cache",
            "version": "2.2.0",
            "source": {
                "type": "git",
                "url": "https://github.com/doctrine/cache.git",
                "reference": "1ca8f21980e770095a31456042471a57bc4c68fb"
            },
            "dist": {
                "type": "zip",
                "url": "https://api.github.com/repos/doctrine/cache/zipball/1ca8f21980e770095a31456042471a57bc4c68fb",
                "reference": "1ca8f21980e770095a31456042471a57bc4c68fb",
                "shasum": ""
            },
            "require": {
                "php": "~7.1 || ^8.0"
            },
            "conflict": {
                "doctrine/common": ">2.2,<2.4"
            },
            "require-dev": {
                "cache/integration-tests": "dev-master",
                "doctrine/coding-standard": "^9",
                "phpunit/phpunit": "^7.5 || ^8.5 || ^9.5",
                "psr/cache": "^1.0 || ^2.0 || ^3.0",
                "symfony/cache": "^4.4 || ^5.4 || ^6",
                "symfony/var-exporter": "^4.4 || ^5.4 || ^6"
            },
            "type": "library",
            "autoload": {
                "psr-4": {
                    "Doctrine\\Common\\Cache\\": "lib/Doctrine/Common/Cache"
                }
            },
            "notification-url": "https://packagist.org/downloads/",
            "license": [
                "MIT"
            ],
            "authors": [
                {
                    "name": "Guilherme Blanco",
                    "email": "guilhermeblanco@gmail.com"
                },
                {
                    "name": "Roman Borschel",
                    "email": "roman@code-factory.org"
                },
                {
                    "name": "Benjamin Eberlei",
                    "email": "kontakt@beberlei.de"
                },
                {
                    "name": "Jonathan Wage",
                    "email": "jonwage@gmail.com"
                },
                {
                    "name": "Johannes Schmitt",
                    "email": "schmittjoh@gmail.com"
                }
            ],
            "description": "PHP Doctrine Cache library is a popular cache implementation that supports many different drivers such as redis, memcache, apc, mongodb and others.",
            "homepage": "https://www.doctrine-project.org/projects/cache.html",
            "keywords": [
                "abstraction",
                "apcu",
                "cache",
                "caching",
                "couchdb",
                "memcached",
                "php",
                "redis",
                "xcache"
            ],
            "support": {
                "issues": "https://github.com/doctrine/cache/issues",
                "source": "https://github.com/doctrine/cache/tree/2.2.0"
            },
            "funding": [
                {
                    "url": "https://www.doctrine-project.org/sponsorship.html",
                    "type": "custom"
                },
                {
                    "url": "https://www.patreon.com/phpdoctrine",
                    "type": "patreon"
                },
                {
                    "url": "https://tidelift.com/funding/github/packagist/doctrine%2Fcache",
                    "type": "tidelift"
                }
            ],
            "time": "2022-05-20T20:07:39+00:00"
        },
        {
            "name": "doctrine/dbal",
            "version": "3.8.6",
            "source": {
                "type": "git",
                "url": "https://github.com/doctrine/dbal.git",
                "reference": "b7411825cf7efb7e51f9791dea19d86e43b399a1"
            },
            "dist": {
                "type": "zip",
                "url": "https://api.github.com/repos/doctrine/dbal/zipball/b7411825cf7efb7e51f9791dea19d86e43b399a1",
                "reference": "b7411825cf7efb7e51f9791dea19d86e43b399a1",
                "shasum": ""
            },
            "require": {
                "composer-runtime-api": "^2",
                "doctrine/cache": "^1.11|^2.0",
                "doctrine/deprecations": "^0.5.3|^1",
                "doctrine/event-manager": "^1|^2",
                "php": "^7.4 || ^8.0",
                "psr/cache": "^1|^2|^3",
                "psr/log": "^1|^2|^3"
            },
            "require-dev": {
                "doctrine/coding-standard": "12.0.0",
                "fig/log-test": "^1",
                "jetbrains/phpstorm-stubs": "2023.1",
                "phpstan/phpstan": "1.11.5",
                "phpstan/phpstan-strict-rules": "^1.6",
                "phpunit/phpunit": "9.6.19",
                "psalm/plugin-phpunit": "0.18.4",
                "slevomat/coding-standard": "8.13.1",
                "squizlabs/php_codesniffer": "3.10.1",
                "symfony/cache": "^5.4|^6.0|^7.0",
                "symfony/console": "^4.4|^5.4|^6.0|^7.0",
                "vimeo/psalm": "4.30.0"
            },
            "suggest": {
                "symfony/console": "For helpful console commands such as SQL execution and import of files."
            },
            "bin": [
                "bin/doctrine-dbal"
            ],
            "type": "library",
            "autoload": {
                "psr-4": {
                    "Doctrine\\DBAL\\": "src"
                }
            },
            "notification-url": "https://packagist.org/downloads/",
            "license": [
                "MIT"
            ],
            "authors": [
                {
                    "name": "Guilherme Blanco",
                    "email": "guilhermeblanco@gmail.com"
                },
                {
                    "name": "Roman Borschel",
                    "email": "roman@code-factory.org"
                },
                {
                    "name": "Benjamin Eberlei",
                    "email": "kontakt@beberlei.de"
                },
                {
                    "name": "Jonathan Wage",
                    "email": "jonwage@gmail.com"
                }
            ],
            "description": "Powerful PHP database abstraction layer (DBAL) with many features for database schema introspection and management.",
            "homepage": "https://www.doctrine-project.org/projects/dbal.html",
            "keywords": [
                "abstraction",
                "database",
                "db2",
                "dbal",
                "mariadb",
                "mssql",
                "mysql",
                "oci8",
                "oracle",
                "pdo",
                "pgsql",
                "postgresql",
                "queryobject",
                "sasql",
                "sql",
                "sqlite",
                "sqlserver",
                "sqlsrv"
            ],
            "support": {
                "issues": "https://github.com/doctrine/dbal/issues",
                "source": "https://github.com/doctrine/dbal/tree/3.8.6"
            },
            "funding": [
                {
                    "url": "https://www.doctrine-project.org/sponsorship.html",
                    "type": "custom"
                },
                {
                    "url": "https://www.patreon.com/phpdoctrine",
                    "type": "patreon"
                },
                {
                    "url": "https://tidelift.com/funding/github/packagist/doctrine%2Fdbal",
                    "type": "tidelift"
                }
            ],
            "time": "2024-06-19T10:38:17+00:00"
        },
        {
            "name": "doctrine/deprecations",
            "version": "1.1.3",
            "source": {
                "type": "git",
                "url": "https://github.com/doctrine/deprecations.git",
                "reference": "dfbaa3c2d2e9a9df1118213f3b8b0c597bb99fab"
            },
            "dist": {
                "type": "zip",
                "url": "https://api.github.com/repos/doctrine/deprecations/zipball/dfbaa3c2d2e9a9df1118213f3b8b0c597bb99fab",
                "reference": "dfbaa3c2d2e9a9df1118213f3b8b0c597bb99fab",
                "shasum": ""
            },
            "require": {
                "php": "^7.1 || ^8.0"
            },
            "require-dev": {
                "doctrine/coding-standard": "^9",
                "phpstan/phpstan": "1.4.10 || 1.10.15",
                "phpstan/phpstan-phpunit": "^1.0",
                "phpunit/phpunit": "^7.5 || ^8.5 || ^9.5",
                "psalm/plugin-phpunit": "0.18.4",
                "psr/log": "^1 || ^2 || ^3",
                "vimeo/psalm": "4.30.0 || 5.12.0"
            },
            "suggest": {
                "psr/log": "Allows logging deprecations via PSR-3 logger implementation"
            },
            "type": "library",
            "autoload": {
                "psr-4": {
                    "Doctrine\\Deprecations\\": "lib/Doctrine/Deprecations"
                }
            },
            "notification-url": "https://packagist.org/downloads/",
            "license": [
                "MIT"
            ],
            "description": "A small layer on top of trigger_error(E_USER_DEPRECATED) or PSR-3 logging with options to disable all deprecations or selectively for packages.",
            "homepage": "https://www.doctrine-project.org/",
            "support": {
                "issues": "https://github.com/doctrine/deprecations/issues",
                "source": "https://github.com/doctrine/deprecations/tree/1.1.3"
            },
            "time": "2024-01-30T19:34:25+00:00"
        },
        {
            "name": "doctrine/event-manager",
            "version": "1.2.0",
            "source": {
                "type": "git",
                "url": "https://github.com/doctrine/event-manager.git",
                "reference": "95aa4cb529f1e96576f3fda9f5705ada4056a520"
            },
            "dist": {
                "type": "zip",
                "url": "https://api.github.com/repos/doctrine/event-manager/zipball/95aa4cb529f1e96576f3fda9f5705ada4056a520",
                "reference": "95aa4cb529f1e96576f3fda9f5705ada4056a520",
                "shasum": ""
            },
            "require": {
                "doctrine/deprecations": "^0.5.3 || ^1",
                "php": "^7.1 || ^8.0"
            },
            "conflict": {
                "doctrine/common": "<2.9"
            },
            "require-dev": {
                "doctrine/coding-standard": "^9 || ^10",
                "phpstan/phpstan": "~1.4.10 || ^1.8.8",
                "phpunit/phpunit": "^7.5 || ^8.5 || ^9.5",
                "vimeo/psalm": "^4.24"
            },
            "type": "library",
            "autoload": {
                "psr-4": {
                    "Doctrine\\Common\\": "src"
                }
            },
            "notification-url": "https://packagist.org/downloads/",
            "license": [
                "MIT"
            ],
            "authors": [
                {
                    "name": "Guilherme Blanco",
                    "email": "guilhermeblanco@gmail.com"
                },
                {
                    "name": "Roman Borschel",
                    "email": "roman@code-factory.org"
                },
                {
                    "name": "Benjamin Eberlei",
                    "email": "kontakt@beberlei.de"
                },
                {
                    "name": "Jonathan Wage",
                    "email": "jonwage@gmail.com"
                },
                {
                    "name": "Johannes Schmitt",
                    "email": "schmittjoh@gmail.com"
                },
                {
                    "name": "Marco Pivetta",
                    "email": "ocramius@gmail.com"
                }
            ],
            "description": "The Doctrine Event Manager is a simple PHP event system that was built to be used with the various Doctrine projects.",
            "homepage": "https://www.doctrine-project.org/projects/event-manager.html",
            "keywords": [
                "event",
                "event dispatcher",
                "event manager",
                "event system",
                "events"
            ],
            "support": {
                "issues": "https://github.com/doctrine/event-manager/issues",
                "source": "https://github.com/doctrine/event-manager/tree/1.2.0"
            },
            "funding": [
                {
                    "url": "https://www.doctrine-project.org/sponsorship.html",
                    "type": "custom"
                },
                {
                    "url": "https://www.patreon.com/phpdoctrine",
                    "type": "patreon"
                },
                {
                    "url": "https://tidelift.com/funding/github/packagist/doctrine%2Fevent-manager",
                    "type": "tidelift"
                }
            ],
            "time": "2022-10-12T20:51:15+00:00"
        },
        {
            "name": "psr/cache",
            "version": "3.0.0",
            "source": {
                "type": "git",
                "url": "https://github.com/php-fig/cache.git",
                "reference": "aa5030cfa5405eccfdcb1083ce040c2cb8d253bf"
            },
            "dist": {
                "type": "zip",
                "url": "https://api.github.com/repos/php-fig/cache/zipball/aa5030cfa5405eccfdcb1083ce040c2cb8d253bf",
                "reference": "aa5030cfa5405eccfdcb1083ce040c2cb8d253bf",
                "shasum": ""
            },
            "require": {
                "php": ">=8.0.0"
            },
            "type": "library",
            "extra": {
                "branch-alias": {
                    "dev-master": "1.0.x-dev"
                }
            },
            "autoload": {
                "psr-4": {
                    "Psr\\Cache\\": "src/"
                }
            },
            "notification-url": "https://packagist.org/downloads/",
            "license": [
                "MIT"
            ],
            "authors": [
                {
                    "name": "PHP-FIG",
                    "homepage": "https://www.php-fig.org/"
                }
            ],
            "description": "Common interface for caching libraries",
            "keywords": [
                "cache",
                "psr",
                "psr-6"
            ],
            "support": {
                "source": "https://github.com/php-fig/cache/tree/3.0.0"
            },
            "time": "2021-02-03T23:26:27+00:00"
        },
        {
            "name": "psr/log",
            "version": "3.0.0",
            "source": {
                "type": "git",
                "url": "https://github.com/php-fig/log.git",
                "reference": "fe5ea303b0887d5caefd3d431c3e61ad47037001"
            },
            "dist": {
                "type": "zip",
                "url": "https://api.github.com/repos/php-fig/log/zipball/fe5ea303b0887d5caefd3d431c3e61ad47037001",
                "reference": "fe5ea303b0887d5caefd3d431c3e61ad47037001",
                "shasum": ""
            },
            "require": {
                "php": ">=8.0.0"
            },
            "type": "library",
            "extra": {
                "branch-alias": {
                    "dev-master": "3.x-dev"
                }
            },
            "autoload": {
                "psr-4": {
                    "Psr\\Log\\": "src"
                }
            },
            "notification-url": "https://packagist.org/downloads/",
            "license": [
                "MIT"
            ],
            "authors": [
                {
                    "name": "PHP-FIG",
                    "homepage": "https://www.php-fig.org/"
                }
            ],
            "description": "Common interface for logging libraries",
            "homepage": "https://github.com/php-fig/log",
            "keywords": [
                "log",
                "psr",
                "psr-3"
            ],
            "support": {
                "source": "https://github.com/php-fig/log/tree/3.0.0"
            },
            "time": "2021-07-14T16:46:02+00:00"
        },
        {
            "name": "psr/simple-cache",
            "version": "3.0.0",
            "source": {
                "type": "git",
                "url": "https://github.com/php-fig/simple-cache.git",
                "reference": "764e0b3939f5ca87cb904f570ef9be2d78a07865"
            },
            "dist": {
                "type": "zip",
                "url": "https://api.github.com/repos/php-fig/simple-cache/zipball/764e0b3939f5ca87cb904f570ef9be2d78a07865",
                "reference": "764e0b3939f5ca87cb904f570ef9be2d78a07865",
                "shasum": ""
            },
            "require": {
                "php": ">=8.0.0"
            },
            "type": "library",
            "extra": {
                "branch-alias": {
                    "dev-master": "3.0.x-dev"
                }
            },
            "autoload": {
                "psr-4": {
                    "Psr\\SimpleCache\\": "src/"
                }
            },
            "notification-url": "https://packagist.org/downloads/",
            "license": [
                "MIT"
            ],
            "authors": [
                {
                    "name": "PHP-FIG",
                    "homepage": "https://www.php-fig.org/"
                }
            ],
            "description": "Common interfaces for simple caching",
            "keywords": [
                "cache",
                "caching",
                "psr",
                "psr-16",
                "simple-cache"
            ],
            "support": {
                "source": "https://github.com/php-fig/simple-cache/tree/3.0.0"
            },
            "time": "2021-10-29T13:26:27+00:00"
        },
        {
            "name": "ryunosuke/utility-attribute",
            "version": "v1.1.0",
            "source": {
                "type": "git",
                "url": "https://github.com/arima-ryunosuke/php-utility-attribute.git",
                "reference": "6e3d1fbf08d345da0783e887a49a8637762ae074"
            },
            "dist": {
                "type": "zip",
                "url": "https://api.github.com/repos/arima-ryunosuke/php-utility-attribute/zipball/6e3d1fbf08d345da0783e887a49a8637762ae074",
                "reference": "6e3d1fbf08d345da0783e887a49a8637762ae074",
                "shasum": ""
            },
            "require": {
                "php": ">=8.0"
            },
            "require-dev": {
                "phpunit/phpunit": "9.*",
                "ryunosuke/phpunit-extension": "4.*"
            },
            "type": "library",
            "autoload": {
                "psr-4": {
                    "ryunosuke\\utility\\attribute\\": "src"
                }
            },
            "notification-url": "https://packagist.org/downloads/",
            "license": [
                "MIT"
            ],
            "authors": [
                {
                    "name": "ryunosuke",
                    "email": "ryunosuke.arima@gmail.com"
                }
            ],
            "description": "utility attributes",
            "support": {
                "issues": "https://github.com/arima-ryunosuke/php-utility-attribute/issues",
                "source": "https://github.com/arima-ryunosuke/php-utility-attribute/tree/v1.1.0"
            },
            "time": "2024-05-03T04:30:20+00:00"
        }
    ],
    "packages-dev": [
        {
            "name": "doctrine/instantiator",
            "version": "1.5.0",
            "source": {
                "type": "git",
                "url": "https://github.com/doctrine/instantiator.git",
                "reference": "0a0fa9780f5d4e507415a065172d26a98d02047b"
            },
            "dist": {
                "type": "zip",
                "url": "https://api.github.com/repos/doctrine/instantiator/zipball/0a0fa9780f5d4e507415a065172d26a98d02047b",
                "reference": "0a0fa9780f5d4e507415a065172d26a98d02047b",
                "shasum": ""
            },
            "require": {
                "php": "^7.1 || ^8.0"
            },
            "require-dev": {
                "doctrine/coding-standard": "^9 || ^11",
                "ext-pdo": "*",
                "ext-phar": "*",
                "phpbench/phpbench": "^0.16 || ^1",
                "phpstan/phpstan": "^1.4",
                "phpstan/phpstan-phpunit": "^1",
                "phpunit/phpunit": "^7.5 || ^8.5 || ^9.5",
                "vimeo/psalm": "^4.30 || ^5.4"
            },
            "type": "library",
            "autoload": {
                "psr-4": {
                    "Doctrine\\Instantiator\\": "src/Doctrine/Instantiator/"
                }
            },
            "notification-url": "https://packagist.org/downloads/",
            "license": [
                "MIT"
            ],
            "authors": [
                {
                    "name": "Marco Pivetta",
                    "email": "ocramius@gmail.com",
                    "homepage": "https://ocramius.github.io/"
                }
            ],
            "description": "A small, lightweight utility to instantiate objects in PHP without invoking their constructors",
            "homepage": "https://www.doctrine-project.org/projects/instantiator.html",
            "keywords": [
                "constructor",
                "instantiate"
            ],
            "support": {
                "issues": "https://github.com/doctrine/instantiator/issues",
                "source": "https://github.com/doctrine/instantiator/tree/1.5.0"
            },
            "funding": [
                {
                    "url": "https://www.doctrine-project.org/sponsorship.html",
                    "type": "custom"
                },
                {
                    "url": "https://www.patreon.com/phpdoctrine",
                    "type": "patreon"
                },
                {
                    "url": "https://tidelift.com/funding/github/packagist/doctrine%2Finstantiator",
                    "type": "tidelift"
                }
            ],
            "time": "2022-12-30T00:15:36+00:00"
        },
        {
            "name": "myclabs/deep-copy",
            "version": "1.12.0",
            "source": {
                "type": "git",
                "url": "https://github.com/myclabs/DeepCopy.git",
                "reference": "3a6b9a42cd8f8771bd4295d13e1423fa7f3d942c"
            },
            "dist": {
                "type": "zip",
                "url": "https://api.github.com/repos/myclabs/DeepCopy/zipball/3a6b9a42cd8f8771bd4295d13e1423fa7f3d942c",
                "reference": "3a6b9a42cd8f8771bd4295d13e1423fa7f3d942c",
                "shasum": ""
            },
            "require": {
                "php": "^7.1 || ^8.0"
            },
            "conflict": {
                "doctrine/collections": "<1.6.8",
                "doctrine/common": "<2.13.3 || >=3 <3.2.2"
            },
            "require-dev": {
                "doctrine/collections": "^1.6.8",
                "doctrine/common": "^2.13.3 || ^3.2.2",
                "phpspec/prophecy": "^1.10",
                "phpunit/phpunit": "^7.5.20 || ^8.5.23 || ^9.5.13"
            },
            "type": "library",
            "autoload": {
                "files": [
                    "src/DeepCopy/deep_copy.php"
                ],
                "psr-4": {
                    "DeepCopy\\": "src/DeepCopy/"
                }
            },
            "notification-url": "https://packagist.org/downloads/",
            "license": [
                "MIT"
            ],
            "description": "Create deep copies (clones) of your objects",
            "keywords": [
                "clone",
                "copy",
                "duplicate",
                "object",
                "object graph"
            ],
            "support": {
                "issues": "https://github.com/myclabs/DeepCopy/issues",
                "source": "https://github.com/myclabs/DeepCopy/tree/1.12.0"
            },
            "funding": [
                {
                    "url": "https://tidelift.com/funding/github/packagist/myclabs/deep-copy",
                    "type": "tidelift"
                }
            ],
            "time": "2024-06-12T14:39:25+00:00"
        },
        {
            "name": "nikic/php-parser",
            "version": "v5.0.2",
            "source": {
                "type": "git",
                "url": "https://github.com/nikic/PHP-Parser.git",
                "reference": "139676794dc1e9231bf7bcd123cfc0c99182cb13"
            },
            "dist": {
                "type": "zip",
                "url": "https://api.github.com/repos/nikic/PHP-Parser/zipball/139676794dc1e9231bf7bcd123cfc0c99182cb13",
                "reference": "139676794dc1e9231bf7bcd123cfc0c99182cb13",
                "shasum": ""
            },
            "require": {
                "ext-ctype": "*",
                "ext-json": "*",
                "ext-tokenizer": "*",
                "php": ">=7.4"
            },
            "require-dev": {
                "ircmaxell/php-yacc": "^0.0.7",
                "phpunit/phpunit": "^7.0 || ^8.0 || ^9.0"
            },
            "bin": [
                "bin/php-parse"
            ],
            "type": "library",
            "extra": {
                "branch-alias": {
                    "dev-master": "5.0-dev"
                }
            },
            "autoload": {
                "psr-4": {
                    "PhpParser\\": "lib/PhpParser"
                }
            },
            "notification-url": "https://packagist.org/downloads/",
            "license": [
                "BSD-3-Clause"
            ],
            "authors": [
                {
                    "name": "Nikita Popov"
                }
            ],
            "description": "A PHP parser written in PHP",
            "keywords": [
                "parser",
                "php"
            ],
            "support": {
                "issues": "https://github.com/nikic/PHP-Parser/issues",
                "source": "https://github.com/nikic/PHP-Parser/tree/v5.0.2"
            },
            "time": "2024-03-05T20:51:40+00:00"
        },
        {
            "name": "phar-io/manifest",
            "version": "2.0.4",
            "source": {
                "type": "git",
                "url": "https://github.com/phar-io/manifest.git",
                "reference": "54750ef60c58e43759730615a392c31c80e23176"
            },
            "dist": {
                "type": "zip",
                "url": "https://api.github.com/repos/phar-io/manifest/zipball/54750ef60c58e43759730615a392c31c80e23176",
                "reference": "54750ef60c58e43759730615a392c31c80e23176",
                "shasum": ""
            },
            "require": {
                "ext-dom": "*",
                "ext-libxml": "*",
                "ext-phar": "*",
                "ext-xmlwriter": "*",
                "phar-io/version": "^3.0.1",
                "php": "^7.2 || ^8.0"
            },
            "type": "library",
            "extra": {
                "branch-alias": {
                    "dev-master": "2.0.x-dev"
                }
            },
            "autoload": {
                "classmap": [
                    "src/"
                ]
            },
            "notification-url": "https://packagist.org/downloads/",
            "license": [
                "BSD-3-Clause"
            ],
            "authors": [
                {
                    "name": "Arne Blankerts",
                    "email": "arne@blankerts.de",
                    "role": "Developer"
                },
                {
                    "name": "Sebastian Heuer",
                    "email": "sebastian@phpeople.de",
                    "role": "Developer"
                },
                {
                    "name": "Sebastian Bergmann",
                    "email": "sebastian@phpunit.de",
                    "role": "Developer"
                }
            ],
            "description": "Component for reading phar.io manifest information from a PHP Archive (PHAR)",
            "support": {
                "issues": "https://github.com/phar-io/manifest/issues",
                "source": "https://github.com/phar-io/manifest/tree/2.0.4"
            },
            "funding": [
                {
                    "url": "https://github.com/theseer",
                    "type": "github"
                }
            ],
            "time": "2024-03-03T12:33:53+00:00"
        },
        {
            "name": "phar-io/version",
            "version": "3.2.1",
            "source": {
                "type": "git",
                "url": "https://github.com/phar-io/version.git",
                "reference": "4f7fd7836c6f332bb2933569e566a0d6c4cbed74"
            },
            "dist": {
                "type": "zip",
                "url": "https://api.github.com/repos/phar-io/version/zipball/4f7fd7836c6f332bb2933569e566a0d6c4cbed74",
                "reference": "4f7fd7836c6f332bb2933569e566a0d6c4cbed74",
                "shasum": ""
            },
            "require": {
                "php": "^7.2 || ^8.0"
            },
            "type": "library",
            "autoload": {
                "classmap": [
                    "src/"
                ]
            },
            "notification-url": "https://packagist.org/downloads/",
            "license": [
                "BSD-3-Clause"
            ],
            "authors": [
                {
                    "name": "Arne Blankerts",
                    "email": "arne@blankerts.de",
                    "role": "Developer"
                },
                {
                    "name": "Sebastian Heuer",
                    "email": "sebastian@phpeople.de",
                    "role": "Developer"
                },
                {
                    "name": "Sebastian Bergmann",
                    "email": "sebastian@phpunit.de",
                    "role": "Developer"
                }
            ],
            "description": "Library for handling version information and constraints",
            "support": {
                "issues": "https://github.com/phar-io/version/issues",
                "source": "https://github.com/phar-io/version/tree/3.2.1"
            },
            "time": "2022-02-21T01:04:05+00:00"
        },
        {
            "name": "phpunit/php-code-coverage",
            "version": "9.2.31",
            "source": {
                "type": "git",
                "url": "https://github.com/sebastianbergmann/php-code-coverage.git",
                "reference": "48c34b5d8d983006bd2adc2d0de92963b9155965"
            },
            "dist": {
                "type": "zip",
                "url": "https://api.github.com/repos/sebastianbergmann/php-code-coverage/zipball/48c34b5d8d983006bd2adc2d0de92963b9155965",
                "reference": "48c34b5d8d983006bd2adc2d0de92963b9155965",
                "shasum": ""
            },
            "require": {
                "ext-dom": "*",
                "ext-libxml": "*",
                "ext-xmlwriter": "*",
                "nikic/php-parser": "^4.18 || ^5.0",
                "php": ">=7.3",
                "phpunit/php-file-iterator": "^3.0.3",
                "phpunit/php-text-template": "^2.0.2",
                "sebastian/code-unit-reverse-lookup": "^2.0.2",
                "sebastian/complexity": "^2.0",
                "sebastian/environment": "^5.1.2",
                "sebastian/lines-of-code": "^1.0.3",
                "sebastian/version": "^3.0.1",
                "theseer/tokenizer": "^1.2.0"
            },
            "require-dev": {
                "phpunit/phpunit": "^9.3"
            },
            "suggest": {
                "ext-pcov": "PHP extension that provides line coverage",
                "ext-xdebug": "PHP extension that provides line coverage as well as branch and path coverage"
            },
            "type": "library",
            "extra": {
                "branch-alias": {
                    "dev-master": "9.2-dev"
                }
            },
            "autoload": {
                "classmap": [
                    "src/"
                ]
            },
            "notification-url": "https://packagist.org/downloads/",
            "license": [
                "BSD-3-Clause"
            ],
            "authors": [
                {
                    "name": "Sebastian Bergmann",
                    "email": "sebastian@phpunit.de",
                    "role": "lead"
                }
            ],
            "description": "Library that provides collection, processing, and rendering functionality for PHP code coverage information.",
            "homepage": "https://github.com/sebastianbergmann/php-code-coverage",
            "keywords": [
                "coverage",
                "testing",
                "xunit"
            ],
            "support": {
                "issues": "https://github.com/sebastianbergmann/php-code-coverage/issues",
                "security": "https://github.com/sebastianbergmann/php-code-coverage/security/policy",
                "source": "https://github.com/sebastianbergmann/php-code-coverage/tree/9.2.31"
            },
            "funding": [
                {
                    "url": "https://github.com/sebastianbergmann",
                    "type": "github"
                }
            ],
            "time": "2024-03-02T06:37:42+00:00"
        },
        {
            "name": "phpunit/php-file-iterator",
            "version": "3.0.6",
            "source": {
                "type": "git",
                "url": "https://github.com/sebastianbergmann/php-file-iterator.git",
                "reference": "cf1c2e7c203ac650e352f4cc675a7021e7d1b3cf"
            },
            "dist": {
                "type": "zip",
                "url": "https://api.github.com/repos/sebastianbergmann/php-file-iterator/zipball/cf1c2e7c203ac650e352f4cc675a7021e7d1b3cf",
                "reference": "cf1c2e7c203ac650e352f4cc675a7021e7d1b3cf",
                "shasum": ""
            },
            "require": {
                "php": ">=7.3"
            },
            "require-dev": {
                "phpunit/phpunit": "^9.3"
            },
            "type": "library",
            "extra": {
                "branch-alias": {
                    "dev-master": "3.0-dev"
                }
            },
            "autoload": {
                "classmap": [
                    "src/"
                ]
            },
            "notification-url": "https://packagist.org/downloads/",
            "license": [
                "BSD-3-Clause"
            ],
            "authors": [
                {
                    "name": "Sebastian Bergmann",
                    "email": "sebastian@phpunit.de",
                    "role": "lead"
                }
            ],
            "description": "FilterIterator implementation that filters files based on a list of suffixes.",
            "homepage": "https://github.com/sebastianbergmann/php-file-iterator/",
            "keywords": [
                "filesystem",
                "iterator"
            ],
            "support": {
                "issues": "https://github.com/sebastianbergmann/php-file-iterator/issues",
                "source": "https://github.com/sebastianbergmann/php-file-iterator/tree/3.0.6"
            },
            "funding": [
                {
                    "url": "https://github.com/sebastianbergmann",
                    "type": "github"
                }
            ],
            "time": "2021-12-02T12:48:52+00:00"
        },
        {
            "name": "phpunit/php-invoker",
            "version": "3.1.1",
            "source": {
                "type": "git",
                "url": "https://github.com/sebastianbergmann/php-invoker.git",
                "reference": "5a10147d0aaf65b58940a0b72f71c9ac0423cc67"
            },
            "dist": {
                "type": "zip",
                "url": "https://api.github.com/repos/sebastianbergmann/php-invoker/zipball/5a10147d0aaf65b58940a0b72f71c9ac0423cc67",
                "reference": "5a10147d0aaf65b58940a0b72f71c9ac0423cc67",
                "shasum": ""
            },
            "require": {
                "php": ">=7.3"
            },
            "require-dev": {
                "ext-pcntl": "*",
                "phpunit/phpunit": "^9.3"
            },
            "suggest": {
                "ext-pcntl": "*"
            },
            "type": "library",
            "extra": {
                "branch-alias": {
                    "dev-master": "3.1-dev"
                }
            },
            "autoload": {
                "classmap": [
                    "src/"
                ]
            },
            "notification-url": "https://packagist.org/downloads/",
            "license": [
                "BSD-3-Clause"
            ],
            "authors": [
                {
                    "name": "Sebastian Bergmann",
                    "email": "sebastian@phpunit.de",
                    "role": "lead"
                }
            ],
            "description": "Invoke callables with a timeout",
            "homepage": "https://github.com/sebastianbergmann/php-invoker/",
            "keywords": [
                "process"
            ],
            "support": {
                "issues": "https://github.com/sebastianbergmann/php-invoker/issues",
                "source": "https://github.com/sebastianbergmann/php-invoker/tree/3.1.1"
            },
            "funding": [
                {
                    "url": "https://github.com/sebastianbergmann",
                    "type": "github"
                }
            ],
            "time": "2020-09-28T05:58:55+00:00"
        },
        {
            "name": "phpunit/php-text-template",
            "version": "2.0.4",
            "source": {
                "type": "git",
                "url": "https://github.com/sebastianbergmann/php-text-template.git",
                "reference": "5da5f67fc95621df9ff4c4e5a84d6a8a2acf7c28"
            },
            "dist": {
                "type": "zip",
                "url": "https://api.github.com/repos/sebastianbergmann/php-text-template/zipball/5da5f67fc95621df9ff4c4e5a84d6a8a2acf7c28",
                "reference": "5da5f67fc95621df9ff4c4e5a84d6a8a2acf7c28",
                "shasum": ""
            },
            "require": {
                "php": ">=7.3"
            },
            "require-dev": {
                "phpunit/phpunit": "^9.3"
            },
            "type": "library",
            "extra": {
                "branch-alias": {
                    "dev-master": "2.0-dev"
                }
            },
            "autoload": {
                "classmap": [
                    "src/"
                ]
            },
            "notification-url": "https://packagist.org/downloads/",
            "license": [
                "BSD-3-Clause"
            ],
            "authors": [
                {
                    "name": "Sebastian Bergmann",
                    "email": "sebastian@phpunit.de",
                    "role": "lead"
                }
            ],
            "description": "Simple template engine.",
            "homepage": "https://github.com/sebastianbergmann/php-text-template/",
            "keywords": [
                "template"
            ],
            "support": {
                "issues": "https://github.com/sebastianbergmann/php-text-template/issues",
                "source": "https://github.com/sebastianbergmann/php-text-template/tree/2.0.4"
            },
            "funding": [
                {
                    "url": "https://github.com/sebastianbergmann",
                    "type": "github"
                }
            ],
            "time": "2020-10-26T05:33:50+00:00"
        },
        {
            "name": "phpunit/php-timer",
            "version": "5.0.3",
            "source": {
                "type": "git",
                "url": "https://github.com/sebastianbergmann/php-timer.git",
                "reference": "5a63ce20ed1b5bf577850e2c4e87f4aa902afbd2"
            },
            "dist": {
                "type": "zip",
                "url": "https://api.github.com/repos/sebastianbergmann/php-timer/zipball/5a63ce20ed1b5bf577850e2c4e87f4aa902afbd2",
                "reference": "5a63ce20ed1b5bf577850e2c4e87f4aa902afbd2",
                "shasum": ""
            },
            "require": {
                "php": ">=7.3"
            },
            "require-dev": {
                "phpunit/phpunit": "^9.3"
            },
            "type": "library",
            "extra": {
                "branch-alias": {
                    "dev-master": "5.0-dev"
                }
            },
            "autoload": {
                "classmap": [
                    "src/"
                ]
            },
            "notification-url": "https://packagist.org/downloads/",
            "license": [
                "BSD-3-Clause"
            ],
            "authors": [
                {
                    "name": "Sebastian Bergmann",
                    "email": "sebastian@phpunit.de",
                    "role": "lead"
                }
            ],
            "description": "Utility class for timing",
            "homepage": "https://github.com/sebastianbergmann/php-timer/",
            "keywords": [
                "timer"
            ],
            "support": {
                "issues": "https://github.com/sebastianbergmann/php-timer/issues",
                "source": "https://github.com/sebastianbergmann/php-timer/tree/5.0.3"
            },
            "funding": [
                {
                    "url": "https://github.com/sebastianbergmann",
                    "type": "github"
                }
            ],
            "time": "2020-10-26T13:16:10+00:00"
        },
        {
            "name": "phpunit/phpunit",
            "version": "9.6.19",
            "source": {
                "type": "git",
                "url": "https://github.com/sebastianbergmann/phpunit.git",
                "reference": "a1a54a473501ef4cdeaae4e06891674114d79db8"
            },
            "dist": {
                "type": "zip",
                "url": "https://api.github.com/repos/sebastianbergmann/phpunit/zipball/a1a54a473501ef4cdeaae4e06891674114d79db8",
                "reference": "a1a54a473501ef4cdeaae4e06891674114d79db8",
                "shasum": ""
            },
            "require": {
                "doctrine/instantiator": "^1.3.1 || ^2",
                "ext-dom": "*",
                "ext-json": "*",
                "ext-libxml": "*",
                "ext-mbstring": "*",
                "ext-xml": "*",
                "ext-xmlwriter": "*",
                "myclabs/deep-copy": "^1.10.1",
                "phar-io/manifest": "^2.0.3",
                "phar-io/version": "^3.0.2",
                "php": ">=7.3",
                "phpunit/php-code-coverage": "^9.2.28",
                "phpunit/php-file-iterator": "^3.0.5",
                "phpunit/php-invoker": "^3.1.1",
                "phpunit/php-text-template": "^2.0.3",
                "phpunit/php-timer": "^5.0.2",
                "sebastian/cli-parser": "^1.0.1",
                "sebastian/code-unit": "^1.0.6",
                "sebastian/comparator": "^4.0.8",
                "sebastian/diff": "^4.0.3",
                "sebastian/environment": "^5.1.3",
                "sebastian/exporter": "^4.0.5",
                "sebastian/global-state": "^5.0.1",
                "sebastian/object-enumerator": "^4.0.3",
                "sebastian/resource-operations": "^3.0.3",
                "sebastian/type": "^3.2",
                "sebastian/version": "^3.0.2"
            },
            "suggest": {
                "ext-soap": "To be able to generate mocks based on WSDL files",
                "ext-xdebug": "PHP extension that provides line coverage as well as branch and path coverage"
            },
            "bin": [
                "phpunit"
            ],
            "type": "library",
            "extra": {
                "branch-alias": {
                    "dev-master": "9.6-dev"
                }
            },
            "autoload": {
                "files": [
                    "src/Framework/Assert/Functions.php"
                ],
                "classmap": [
                    "src/"
                ]
            },
            "notification-url": "https://packagist.org/downloads/",
            "license": [
                "BSD-3-Clause"
            ],
            "authors": [
                {
                    "name": "Sebastian Bergmann",
                    "email": "sebastian@phpunit.de",
                    "role": "lead"
                }
            ],
            "description": "The PHP Unit Testing framework.",
            "homepage": "https://phpunit.de/",
            "keywords": [
                "phpunit",
                "testing",
                "xunit"
            ],
            "support": {
                "issues": "https://github.com/sebastianbergmann/phpunit/issues",
                "security": "https://github.com/sebastianbergmann/phpunit/security/policy",
                "source": "https://github.com/sebastianbergmann/phpunit/tree/9.6.19"
            },
            "funding": [
                {
                    "url": "https://phpunit.de/sponsors.html",
                    "type": "custom"
                },
                {
                    "url": "https://github.com/sebastianbergmann",
                    "type": "github"
                },
                {
                    "url": "https://tidelift.com/funding/github/packagist/phpunit/phpunit",
                    "type": "tidelift"
                }
            ],
            "time": "2024-04-05T04:35:58+00:00"
        },
        {
            "name": "ryunosuke/functions",
<<<<<<< HEAD
            "version": "v2.0.8",
            "source": {
                "type": "git",
                "url": "https://github.com/arima-ryunosuke/php-functions.git",
                "reference": "83c0f3383bbfd1b4f82298b279366dcd56bb535b"
            },
            "dist": {
                "type": "zip",
                "url": "https://api.github.com/repos/arima-ryunosuke/php-functions/zipball/83c0f3383bbfd1b4f82298b279366dcd56bb535b",
                "reference": "83c0f3383bbfd1b4f82298b279366dcd56bb535b",
=======
            "version": "v1.6.20",
            "source": {
                "type": "git",
                "url": "https://github.com/arima-ryunosuke/php-functions.git",
                "reference": "fbe95791074710a07520b3610c63369e0ad31e7d"
            },
            "dist": {
                "type": "zip",
                "url": "https://api.github.com/repos/arima-ryunosuke/php-functions/zipball/fbe95791074710a07520b3610c63369e0ad31e7d",
                "reference": "fbe95791074710a07520b3610c63369e0ad31e7d",
>>>>>>> 7c73224b
                "shasum": ""
            },
            "require": {
                "php": ">=8.0"
            },
            "require-dev": {
                "phpunit/phpunit": "9.*",
                "psr/log": "*",
                "psr/simple-cache": "*",
                "ryunosuke/phpunit-extension": "4.*",
                "ryunosuke/polyfill-enum": "*"
            },
            "bin": [
                "bin/export-function",
                "bin/exclude-internal"
            ],
            "type": "library",
            "autoload": {
                "psr-4": {
                    "ryunosuke\\Functions\\": "src/"
                }
            },
            "notification-url": "https://packagist.org/downloads/",
            "license": [
                "MIT"
            ],
            "authors": [
                {
                    "name": "ryunosuke",
                    "email": "ryunosuke.arima@gmail.com"
                }
            ],
            "description": "Utility functions for PHP",
            "support": {
                "issues": "https://github.com/arima-ryunosuke/php-functions/issues",
<<<<<<< HEAD
                "source": "https://github.com/arima-ryunosuke/php-functions/tree/v2.0.8"
            },
            "time": "2024-06-29T07:11:43+00:00"
=======
                "source": "https://github.com/arima-ryunosuke/php-functions/tree/v1.6.20"
            },
            "time": "2024-07-14T06:45:20+00:00"
>>>>>>> 7c73224b
        },
        {
            "name": "ryunosuke/phpunit-extension",
            "version": "v4.2.0",
            "source": {
                "type": "git",
                "url": "https://github.com/arima-ryunosuke/phpunit-extension.git",
                "reference": "6bb86b2abc6cc4362283fd479779692027cc53c6"
            },
            "dist": {
                "type": "zip",
                "url": "https://api.github.com/repos/arima-ryunosuke/phpunit-extension/zipball/6bb86b2abc6cc4362283fd479779692027cc53c6",
                "reference": "6bb86b2abc6cc4362283fd479779692027cc53c6",
                "shasum": ""
            },
            "require": {
                "php": ">=8.0",
                "phpunit/phpunit": "9.*"
            },
            "require-dev": {
                "ryunosuke/functions": "2.*"
            },
            "type": "library",
            "autoload": {
                "files": [
                    "inc/ryunosuke.stub"
                ],
                "psr-4": {
                    "ryunosuke\\PHPUnit\\": "src"
                }
            },
            "notification-url": "https://packagist.org/downloads/",
            "license": [
                "MIT"
            ],
            "authors": [
                {
                    "name": "ryunosuke",
                    "email": "ryunosuke.arima@gmail.com"
                }
            ],
            "description": "PHPUnit Fluent interface and Custom assertions",
            "support": {
                "issues": "https://github.com/arima-ryunosuke/phpunit-extension/issues",
                "source": "https://github.com/arima-ryunosuke/phpunit-extension/tree/v4.2.0"
            },
            "time": "2024-06-03T00:28:25+00:00"
        },
        {
            "name": "ryunosuke/polyfill-enum",
            "version": "v1.1.0",
            "source": {
                "type": "git",
                "url": "https://github.com/arima-ryunosuke/php-polyfill-enum.git",
                "reference": "77f347d1d28aae18749f542b01b8be06d8716c87"
            },
            "dist": {
                "type": "zip",
                "url": "https://api.github.com/repos/arima-ryunosuke/php-polyfill-enum/zipball/77f347d1d28aae18749f542b01b8be06d8716c87",
                "reference": "77f347d1d28aae18749f542b01b8be06d8716c87",
                "shasum": ""
            },
            "require": {
                "php": ">=8.0"
            },
            "require-dev": {
                "phpunit/phpunit": "9.*",
                "ryunosuke/phpunit-extension": "4.*"
            },
            "type": "library",
            "autoload": {
                "files": [
                    "bootstrap.php"
                ],
                "psr-4": {
                    "ryunosuke\\polyfill\\enum\\": "src/polyfill/enum"
                }
            },
            "notification-url": "https://packagist.org/downloads/",
            "license": [
                "MIT"
            ],
            "authors": [
                {
                    "name": "ryunosuke",
                    "email": "ryunosuke.arima@gmail.com"
                }
            ],
            "description": "Emulate php8.1's enum",
            "support": {
                "issues": "https://github.com/arima-ryunosuke/php-polyfill-enum/issues",
                "source": "https://github.com/arima-ryunosuke/php-polyfill-enum/tree/v1.1.0"
            },
            "time": "2024-05-03T03:22:49+00:00"
        },
        {
            "name": "ryunosuke/simple-cache",
            "version": "v1.1.0",
            "source": {
                "type": "git",
                "url": "https://github.com/arima-ryunosuke/php-simple-cache.git",
                "reference": "b6446e2ea12fa2eda1137dceae25f09b683c387d"
            },
            "dist": {
                "type": "zip",
                "url": "https://api.github.com/repos/arima-ryunosuke/php-simple-cache/zipball/b6446e2ea12fa2eda1137dceae25f09b683c387d",
                "reference": "b6446e2ea12fa2eda1137dceae25f09b683c387d",
                "shasum": ""
            },
            "require": {
                "php": ">=8.0",
                "psr/simple-cache": "2.*|3.*",
                "symfony/var-exporter": "5.*|6.*"
            },
            "require-dev": {
                "aws/aws-sdk-php": "3.*",
                "phpunit/phpunit": "9.*",
                "predis/predis": "2.*",
                "ryunosuke/functions": "2.0.*",
                "ryunosuke/phpunit-extension": "4.*",
                "ryunosuke/stream-wrapper": "1.*"
            },
            "type": "library",
            "autoload": {
                "psr-4": {
                    "ryunosuke\\SimpleCache\\": "src/SimpleCache"
                }
            },
            "notification-url": "https://packagist.org/downloads/",
            "license": [
                "MIT"
            ],
            "authors": [
                {
                    "name": "ryunosuke",
                    "email": "ryunosuke.arima@gmail.com"
                }
            ],
            "description": "simple psr-16 cache",
            "support": {
                "issues": "https://github.com/arima-ryunosuke/php-simple-cache/issues",
                "source": "https://github.com/arima-ryunosuke/php-simple-cache/tree/v1.1.0"
            },
            "time": "2024-05-03T01:57:38+00:00"
        },
        {
            "name": "sebastian/cli-parser",
            "version": "1.0.2",
            "source": {
                "type": "git",
                "url": "https://github.com/sebastianbergmann/cli-parser.git",
                "reference": "2b56bea83a09de3ac06bb18b92f068e60cc6f50b"
            },
            "dist": {
                "type": "zip",
                "url": "https://api.github.com/repos/sebastianbergmann/cli-parser/zipball/2b56bea83a09de3ac06bb18b92f068e60cc6f50b",
                "reference": "2b56bea83a09de3ac06bb18b92f068e60cc6f50b",
                "shasum": ""
            },
            "require": {
                "php": ">=7.3"
            },
            "require-dev": {
                "phpunit/phpunit": "^9.3"
            },
            "type": "library",
            "extra": {
                "branch-alias": {
                    "dev-master": "1.0-dev"
                }
            },
            "autoload": {
                "classmap": [
                    "src/"
                ]
            },
            "notification-url": "https://packagist.org/downloads/",
            "license": [
                "BSD-3-Clause"
            ],
            "authors": [
                {
                    "name": "Sebastian Bergmann",
                    "email": "sebastian@phpunit.de",
                    "role": "lead"
                }
            ],
            "description": "Library for parsing CLI options",
            "homepage": "https://github.com/sebastianbergmann/cli-parser",
            "support": {
                "issues": "https://github.com/sebastianbergmann/cli-parser/issues",
                "source": "https://github.com/sebastianbergmann/cli-parser/tree/1.0.2"
            },
            "funding": [
                {
                    "url": "https://github.com/sebastianbergmann",
                    "type": "github"
                }
            ],
            "time": "2024-03-02T06:27:43+00:00"
        },
        {
            "name": "sebastian/code-unit",
            "version": "1.0.8",
            "source": {
                "type": "git",
                "url": "https://github.com/sebastianbergmann/code-unit.git",
                "reference": "1fc9f64c0927627ef78ba436c9b17d967e68e120"
            },
            "dist": {
                "type": "zip",
                "url": "https://api.github.com/repos/sebastianbergmann/code-unit/zipball/1fc9f64c0927627ef78ba436c9b17d967e68e120",
                "reference": "1fc9f64c0927627ef78ba436c9b17d967e68e120",
                "shasum": ""
            },
            "require": {
                "php": ">=7.3"
            },
            "require-dev": {
                "phpunit/phpunit": "^9.3"
            },
            "type": "library",
            "extra": {
                "branch-alias": {
                    "dev-master": "1.0-dev"
                }
            },
            "autoload": {
                "classmap": [
                    "src/"
                ]
            },
            "notification-url": "https://packagist.org/downloads/",
            "license": [
                "BSD-3-Clause"
            ],
            "authors": [
                {
                    "name": "Sebastian Bergmann",
                    "email": "sebastian@phpunit.de",
                    "role": "lead"
                }
            ],
            "description": "Collection of value objects that represent the PHP code units",
            "homepage": "https://github.com/sebastianbergmann/code-unit",
            "support": {
                "issues": "https://github.com/sebastianbergmann/code-unit/issues",
                "source": "https://github.com/sebastianbergmann/code-unit/tree/1.0.8"
            },
            "funding": [
                {
                    "url": "https://github.com/sebastianbergmann",
                    "type": "github"
                }
            ],
            "time": "2020-10-26T13:08:54+00:00"
        },
        {
            "name": "sebastian/code-unit-reverse-lookup",
            "version": "2.0.3",
            "source": {
                "type": "git",
                "url": "https://github.com/sebastianbergmann/code-unit-reverse-lookup.git",
                "reference": "ac91f01ccec49fb77bdc6fd1e548bc70f7faa3e5"
            },
            "dist": {
                "type": "zip",
                "url": "https://api.github.com/repos/sebastianbergmann/code-unit-reverse-lookup/zipball/ac91f01ccec49fb77bdc6fd1e548bc70f7faa3e5",
                "reference": "ac91f01ccec49fb77bdc6fd1e548bc70f7faa3e5",
                "shasum": ""
            },
            "require": {
                "php": ">=7.3"
            },
            "require-dev": {
                "phpunit/phpunit": "^9.3"
            },
            "type": "library",
            "extra": {
                "branch-alias": {
                    "dev-master": "2.0-dev"
                }
            },
            "autoload": {
                "classmap": [
                    "src/"
                ]
            },
            "notification-url": "https://packagist.org/downloads/",
            "license": [
                "BSD-3-Clause"
            ],
            "authors": [
                {
                    "name": "Sebastian Bergmann",
                    "email": "sebastian@phpunit.de"
                }
            ],
            "description": "Looks up which function or method a line of code belongs to",
            "homepage": "https://github.com/sebastianbergmann/code-unit-reverse-lookup/",
            "support": {
                "issues": "https://github.com/sebastianbergmann/code-unit-reverse-lookup/issues",
                "source": "https://github.com/sebastianbergmann/code-unit-reverse-lookup/tree/2.0.3"
            },
            "funding": [
                {
                    "url": "https://github.com/sebastianbergmann",
                    "type": "github"
                }
            ],
            "time": "2020-09-28T05:30:19+00:00"
        },
        {
            "name": "sebastian/comparator",
            "version": "4.0.8",
            "source": {
                "type": "git",
                "url": "https://github.com/sebastianbergmann/comparator.git",
                "reference": "fa0f136dd2334583309d32b62544682ee972b51a"
            },
            "dist": {
                "type": "zip",
                "url": "https://api.github.com/repos/sebastianbergmann/comparator/zipball/fa0f136dd2334583309d32b62544682ee972b51a",
                "reference": "fa0f136dd2334583309d32b62544682ee972b51a",
                "shasum": ""
            },
            "require": {
                "php": ">=7.3",
                "sebastian/diff": "^4.0",
                "sebastian/exporter": "^4.0"
            },
            "require-dev": {
                "phpunit/phpunit": "^9.3"
            },
            "type": "library",
            "extra": {
                "branch-alias": {
                    "dev-master": "4.0-dev"
                }
            },
            "autoload": {
                "classmap": [
                    "src/"
                ]
            },
            "notification-url": "https://packagist.org/downloads/",
            "license": [
                "BSD-3-Clause"
            ],
            "authors": [
                {
                    "name": "Sebastian Bergmann",
                    "email": "sebastian@phpunit.de"
                },
                {
                    "name": "Jeff Welch",
                    "email": "whatthejeff@gmail.com"
                },
                {
                    "name": "Volker Dusch",
                    "email": "github@wallbash.com"
                },
                {
                    "name": "Bernhard Schussek",
                    "email": "bschussek@2bepublished.at"
                }
            ],
            "description": "Provides the functionality to compare PHP values for equality",
            "homepage": "https://github.com/sebastianbergmann/comparator",
            "keywords": [
                "comparator",
                "compare",
                "equality"
            ],
            "support": {
                "issues": "https://github.com/sebastianbergmann/comparator/issues",
                "source": "https://github.com/sebastianbergmann/comparator/tree/4.0.8"
            },
            "funding": [
                {
                    "url": "https://github.com/sebastianbergmann",
                    "type": "github"
                }
            ],
            "time": "2022-09-14T12:41:17+00:00"
        },
        {
            "name": "sebastian/complexity",
            "version": "2.0.3",
            "source": {
                "type": "git",
                "url": "https://github.com/sebastianbergmann/complexity.git",
                "reference": "25f207c40d62b8b7aa32f5ab026c53561964053a"
            },
            "dist": {
                "type": "zip",
                "url": "https://api.github.com/repos/sebastianbergmann/complexity/zipball/25f207c40d62b8b7aa32f5ab026c53561964053a",
                "reference": "25f207c40d62b8b7aa32f5ab026c53561964053a",
                "shasum": ""
            },
            "require": {
                "nikic/php-parser": "^4.18 || ^5.0",
                "php": ">=7.3"
            },
            "require-dev": {
                "phpunit/phpunit": "^9.3"
            },
            "type": "library",
            "extra": {
                "branch-alias": {
                    "dev-master": "2.0-dev"
                }
            },
            "autoload": {
                "classmap": [
                    "src/"
                ]
            },
            "notification-url": "https://packagist.org/downloads/",
            "license": [
                "BSD-3-Clause"
            ],
            "authors": [
                {
                    "name": "Sebastian Bergmann",
                    "email": "sebastian@phpunit.de",
                    "role": "lead"
                }
            ],
            "description": "Library for calculating the complexity of PHP code units",
            "homepage": "https://github.com/sebastianbergmann/complexity",
            "support": {
                "issues": "https://github.com/sebastianbergmann/complexity/issues",
                "source": "https://github.com/sebastianbergmann/complexity/tree/2.0.3"
            },
            "funding": [
                {
                    "url": "https://github.com/sebastianbergmann",
                    "type": "github"
                }
            ],
            "time": "2023-12-22T06:19:30+00:00"
        },
        {
            "name": "sebastian/diff",
            "version": "4.0.6",
            "source": {
                "type": "git",
                "url": "https://github.com/sebastianbergmann/diff.git",
                "reference": "ba01945089c3a293b01ba9badc29ad55b106b0bc"
            },
            "dist": {
                "type": "zip",
                "url": "https://api.github.com/repos/sebastianbergmann/diff/zipball/ba01945089c3a293b01ba9badc29ad55b106b0bc",
                "reference": "ba01945089c3a293b01ba9badc29ad55b106b0bc",
                "shasum": ""
            },
            "require": {
                "php": ">=7.3"
            },
            "require-dev": {
                "phpunit/phpunit": "^9.3",
                "symfony/process": "^4.2 || ^5"
            },
            "type": "library",
            "extra": {
                "branch-alias": {
                    "dev-master": "4.0-dev"
                }
            },
            "autoload": {
                "classmap": [
                    "src/"
                ]
            },
            "notification-url": "https://packagist.org/downloads/",
            "license": [
                "BSD-3-Clause"
            ],
            "authors": [
                {
                    "name": "Sebastian Bergmann",
                    "email": "sebastian@phpunit.de"
                },
                {
                    "name": "Kore Nordmann",
                    "email": "mail@kore-nordmann.de"
                }
            ],
            "description": "Diff implementation",
            "homepage": "https://github.com/sebastianbergmann/diff",
            "keywords": [
                "diff",
                "udiff",
                "unidiff",
                "unified diff"
            ],
            "support": {
                "issues": "https://github.com/sebastianbergmann/diff/issues",
                "source": "https://github.com/sebastianbergmann/diff/tree/4.0.6"
            },
            "funding": [
                {
                    "url": "https://github.com/sebastianbergmann",
                    "type": "github"
                }
            ],
            "time": "2024-03-02T06:30:58+00:00"
        },
        {
            "name": "sebastian/environment",
            "version": "5.1.5",
            "source": {
                "type": "git",
                "url": "https://github.com/sebastianbergmann/environment.git",
                "reference": "830c43a844f1f8d5b7a1f6d6076b784454d8b7ed"
            },
            "dist": {
                "type": "zip",
                "url": "https://api.github.com/repos/sebastianbergmann/environment/zipball/830c43a844f1f8d5b7a1f6d6076b784454d8b7ed",
                "reference": "830c43a844f1f8d5b7a1f6d6076b784454d8b7ed",
                "shasum": ""
            },
            "require": {
                "php": ">=7.3"
            },
            "require-dev": {
                "phpunit/phpunit": "^9.3"
            },
            "suggest": {
                "ext-posix": "*"
            },
            "type": "library",
            "extra": {
                "branch-alias": {
                    "dev-master": "5.1-dev"
                }
            },
            "autoload": {
                "classmap": [
                    "src/"
                ]
            },
            "notification-url": "https://packagist.org/downloads/",
            "license": [
                "BSD-3-Clause"
            ],
            "authors": [
                {
                    "name": "Sebastian Bergmann",
                    "email": "sebastian@phpunit.de"
                }
            ],
            "description": "Provides functionality to handle HHVM/PHP environments",
            "homepage": "http://www.github.com/sebastianbergmann/environment",
            "keywords": [
                "Xdebug",
                "environment",
                "hhvm"
            ],
            "support": {
                "issues": "https://github.com/sebastianbergmann/environment/issues",
                "source": "https://github.com/sebastianbergmann/environment/tree/5.1.5"
            },
            "funding": [
                {
                    "url": "https://github.com/sebastianbergmann",
                    "type": "github"
                }
            ],
            "time": "2023-02-03T06:03:51+00:00"
        },
        {
            "name": "sebastian/exporter",
            "version": "4.0.6",
            "source": {
                "type": "git",
                "url": "https://github.com/sebastianbergmann/exporter.git",
                "reference": "78c00df8f170e02473b682df15bfcdacc3d32d72"
            },
            "dist": {
                "type": "zip",
                "url": "https://api.github.com/repos/sebastianbergmann/exporter/zipball/78c00df8f170e02473b682df15bfcdacc3d32d72",
                "reference": "78c00df8f170e02473b682df15bfcdacc3d32d72",
                "shasum": ""
            },
            "require": {
                "php": ">=7.3",
                "sebastian/recursion-context": "^4.0"
            },
            "require-dev": {
                "ext-mbstring": "*",
                "phpunit/phpunit": "^9.3"
            },
            "type": "library",
            "extra": {
                "branch-alias": {
                    "dev-master": "4.0-dev"
                }
            },
            "autoload": {
                "classmap": [
                    "src/"
                ]
            },
            "notification-url": "https://packagist.org/downloads/",
            "license": [
                "BSD-3-Clause"
            ],
            "authors": [
                {
                    "name": "Sebastian Bergmann",
                    "email": "sebastian@phpunit.de"
                },
                {
                    "name": "Jeff Welch",
                    "email": "whatthejeff@gmail.com"
                },
                {
                    "name": "Volker Dusch",
                    "email": "github@wallbash.com"
                },
                {
                    "name": "Adam Harvey",
                    "email": "aharvey@php.net"
                },
                {
                    "name": "Bernhard Schussek",
                    "email": "bschussek@gmail.com"
                }
            ],
            "description": "Provides the functionality to export PHP variables for visualization",
            "homepage": "https://www.github.com/sebastianbergmann/exporter",
            "keywords": [
                "export",
                "exporter"
            ],
            "support": {
                "issues": "https://github.com/sebastianbergmann/exporter/issues",
                "source": "https://github.com/sebastianbergmann/exporter/tree/4.0.6"
            },
            "funding": [
                {
                    "url": "https://github.com/sebastianbergmann",
                    "type": "github"
                }
            ],
            "time": "2024-03-02T06:33:00+00:00"
        },
        {
            "name": "sebastian/global-state",
            "version": "5.0.7",
            "source": {
                "type": "git",
                "url": "https://github.com/sebastianbergmann/global-state.git",
                "reference": "bca7df1f32ee6fe93b4d4a9abbf69e13a4ada2c9"
            },
            "dist": {
                "type": "zip",
                "url": "https://api.github.com/repos/sebastianbergmann/global-state/zipball/bca7df1f32ee6fe93b4d4a9abbf69e13a4ada2c9",
                "reference": "bca7df1f32ee6fe93b4d4a9abbf69e13a4ada2c9",
                "shasum": ""
            },
            "require": {
                "php": ">=7.3",
                "sebastian/object-reflector": "^2.0",
                "sebastian/recursion-context": "^4.0"
            },
            "require-dev": {
                "ext-dom": "*",
                "phpunit/phpunit": "^9.3"
            },
            "suggest": {
                "ext-uopz": "*"
            },
            "type": "library",
            "extra": {
                "branch-alias": {
                    "dev-master": "5.0-dev"
                }
            },
            "autoload": {
                "classmap": [
                    "src/"
                ]
            },
            "notification-url": "https://packagist.org/downloads/",
            "license": [
                "BSD-3-Clause"
            ],
            "authors": [
                {
                    "name": "Sebastian Bergmann",
                    "email": "sebastian@phpunit.de"
                }
            ],
            "description": "Snapshotting of global state",
            "homepage": "http://www.github.com/sebastianbergmann/global-state",
            "keywords": [
                "global state"
            ],
            "support": {
                "issues": "https://github.com/sebastianbergmann/global-state/issues",
                "source": "https://github.com/sebastianbergmann/global-state/tree/5.0.7"
            },
            "funding": [
                {
                    "url": "https://github.com/sebastianbergmann",
                    "type": "github"
                }
            ],
            "time": "2024-03-02T06:35:11+00:00"
        },
        {
            "name": "sebastian/lines-of-code",
            "version": "1.0.4",
            "source": {
                "type": "git",
                "url": "https://github.com/sebastianbergmann/lines-of-code.git",
                "reference": "e1e4a170560925c26d424b6a03aed157e7dcc5c5"
            },
            "dist": {
                "type": "zip",
                "url": "https://api.github.com/repos/sebastianbergmann/lines-of-code/zipball/e1e4a170560925c26d424b6a03aed157e7dcc5c5",
                "reference": "e1e4a170560925c26d424b6a03aed157e7dcc5c5",
                "shasum": ""
            },
            "require": {
                "nikic/php-parser": "^4.18 || ^5.0",
                "php": ">=7.3"
            },
            "require-dev": {
                "phpunit/phpunit": "^9.3"
            },
            "type": "library",
            "extra": {
                "branch-alias": {
                    "dev-master": "1.0-dev"
                }
            },
            "autoload": {
                "classmap": [
                    "src/"
                ]
            },
            "notification-url": "https://packagist.org/downloads/",
            "license": [
                "BSD-3-Clause"
            ],
            "authors": [
                {
                    "name": "Sebastian Bergmann",
                    "email": "sebastian@phpunit.de",
                    "role": "lead"
                }
            ],
            "description": "Library for counting the lines of code in PHP source code",
            "homepage": "https://github.com/sebastianbergmann/lines-of-code",
            "support": {
                "issues": "https://github.com/sebastianbergmann/lines-of-code/issues",
                "source": "https://github.com/sebastianbergmann/lines-of-code/tree/1.0.4"
            },
            "funding": [
                {
                    "url": "https://github.com/sebastianbergmann",
                    "type": "github"
                }
            ],
            "time": "2023-12-22T06:20:34+00:00"
        },
        {
            "name": "sebastian/object-enumerator",
            "version": "4.0.4",
            "source": {
                "type": "git",
                "url": "https://github.com/sebastianbergmann/object-enumerator.git",
                "reference": "5c9eeac41b290a3712d88851518825ad78f45c71"
            },
            "dist": {
                "type": "zip",
                "url": "https://api.github.com/repos/sebastianbergmann/object-enumerator/zipball/5c9eeac41b290a3712d88851518825ad78f45c71",
                "reference": "5c9eeac41b290a3712d88851518825ad78f45c71",
                "shasum": ""
            },
            "require": {
                "php": ">=7.3",
                "sebastian/object-reflector": "^2.0",
                "sebastian/recursion-context": "^4.0"
            },
            "require-dev": {
                "phpunit/phpunit": "^9.3"
            },
            "type": "library",
            "extra": {
                "branch-alias": {
                    "dev-master": "4.0-dev"
                }
            },
            "autoload": {
                "classmap": [
                    "src/"
                ]
            },
            "notification-url": "https://packagist.org/downloads/",
            "license": [
                "BSD-3-Clause"
            ],
            "authors": [
                {
                    "name": "Sebastian Bergmann",
                    "email": "sebastian@phpunit.de"
                }
            ],
            "description": "Traverses array structures and object graphs to enumerate all referenced objects",
            "homepage": "https://github.com/sebastianbergmann/object-enumerator/",
            "support": {
                "issues": "https://github.com/sebastianbergmann/object-enumerator/issues",
                "source": "https://github.com/sebastianbergmann/object-enumerator/tree/4.0.4"
            },
            "funding": [
                {
                    "url": "https://github.com/sebastianbergmann",
                    "type": "github"
                }
            ],
            "time": "2020-10-26T13:12:34+00:00"
        },
        {
            "name": "sebastian/object-reflector",
            "version": "2.0.4",
            "source": {
                "type": "git",
                "url": "https://github.com/sebastianbergmann/object-reflector.git",
                "reference": "b4f479ebdbf63ac605d183ece17d8d7fe49c15c7"
            },
            "dist": {
                "type": "zip",
                "url": "https://api.github.com/repos/sebastianbergmann/object-reflector/zipball/b4f479ebdbf63ac605d183ece17d8d7fe49c15c7",
                "reference": "b4f479ebdbf63ac605d183ece17d8d7fe49c15c7",
                "shasum": ""
            },
            "require": {
                "php": ">=7.3"
            },
            "require-dev": {
                "phpunit/phpunit": "^9.3"
            },
            "type": "library",
            "extra": {
                "branch-alias": {
                    "dev-master": "2.0-dev"
                }
            },
            "autoload": {
                "classmap": [
                    "src/"
                ]
            },
            "notification-url": "https://packagist.org/downloads/",
            "license": [
                "BSD-3-Clause"
            ],
            "authors": [
                {
                    "name": "Sebastian Bergmann",
                    "email": "sebastian@phpunit.de"
                }
            ],
            "description": "Allows reflection of object attributes, including inherited and non-public ones",
            "homepage": "https://github.com/sebastianbergmann/object-reflector/",
            "support": {
                "issues": "https://github.com/sebastianbergmann/object-reflector/issues",
                "source": "https://github.com/sebastianbergmann/object-reflector/tree/2.0.4"
            },
            "funding": [
                {
                    "url": "https://github.com/sebastianbergmann",
                    "type": "github"
                }
            ],
            "time": "2020-10-26T13:14:26+00:00"
        },
        {
            "name": "sebastian/recursion-context",
            "version": "4.0.5",
            "source": {
                "type": "git",
                "url": "https://github.com/sebastianbergmann/recursion-context.git",
                "reference": "e75bd0f07204fec2a0af9b0f3cfe97d05f92efc1"
            },
            "dist": {
                "type": "zip",
                "url": "https://api.github.com/repos/sebastianbergmann/recursion-context/zipball/e75bd0f07204fec2a0af9b0f3cfe97d05f92efc1",
                "reference": "e75bd0f07204fec2a0af9b0f3cfe97d05f92efc1",
                "shasum": ""
            },
            "require": {
                "php": ">=7.3"
            },
            "require-dev": {
                "phpunit/phpunit": "^9.3"
            },
            "type": "library",
            "extra": {
                "branch-alias": {
                    "dev-master": "4.0-dev"
                }
            },
            "autoload": {
                "classmap": [
                    "src/"
                ]
            },
            "notification-url": "https://packagist.org/downloads/",
            "license": [
                "BSD-3-Clause"
            ],
            "authors": [
                {
                    "name": "Sebastian Bergmann",
                    "email": "sebastian@phpunit.de"
                },
                {
                    "name": "Jeff Welch",
                    "email": "whatthejeff@gmail.com"
                },
                {
                    "name": "Adam Harvey",
                    "email": "aharvey@php.net"
                }
            ],
            "description": "Provides functionality to recursively process PHP variables",
            "homepage": "https://github.com/sebastianbergmann/recursion-context",
            "support": {
                "issues": "https://github.com/sebastianbergmann/recursion-context/issues",
                "source": "https://github.com/sebastianbergmann/recursion-context/tree/4.0.5"
            },
            "funding": [
                {
                    "url": "https://github.com/sebastianbergmann",
                    "type": "github"
                }
            ],
            "time": "2023-02-03T06:07:39+00:00"
        },
        {
            "name": "sebastian/resource-operations",
            "version": "3.0.4",
            "source": {
                "type": "git",
                "url": "https://github.com/sebastianbergmann/resource-operations.git",
                "reference": "05d5692a7993ecccd56a03e40cd7e5b09b1d404e"
            },
            "dist": {
                "type": "zip",
                "url": "https://api.github.com/repos/sebastianbergmann/resource-operations/zipball/05d5692a7993ecccd56a03e40cd7e5b09b1d404e",
                "reference": "05d5692a7993ecccd56a03e40cd7e5b09b1d404e",
                "shasum": ""
            },
            "require": {
                "php": ">=7.3"
            },
            "require-dev": {
                "phpunit/phpunit": "^9.0"
            },
            "type": "library",
            "extra": {
                "branch-alias": {
                    "dev-main": "3.0-dev"
                }
            },
            "autoload": {
                "classmap": [
                    "src/"
                ]
            },
            "notification-url": "https://packagist.org/downloads/",
            "license": [
                "BSD-3-Clause"
            ],
            "authors": [
                {
                    "name": "Sebastian Bergmann",
                    "email": "sebastian@phpunit.de"
                }
            ],
            "description": "Provides a list of PHP built-in functions that operate on resources",
            "homepage": "https://www.github.com/sebastianbergmann/resource-operations",
            "support": {
                "source": "https://github.com/sebastianbergmann/resource-operations/tree/3.0.4"
            },
            "funding": [
                {
                    "url": "https://github.com/sebastianbergmann",
                    "type": "github"
                }
            ],
            "time": "2024-03-14T16:00:52+00:00"
        },
        {
            "name": "sebastian/type",
            "version": "3.2.1",
            "source": {
                "type": "git",
                "url": "https://github.com/sebastianbergmann/type.git",
                "reference": "75e2c2a32f5e0b3aef905b9ed0b179b953b3d7c7"
            },
            "dist": {
                "type": "zip",
                "url": "https://api.github.com/repos/sebastianbergmann/type/zipball/75e2c2a32f5e0b3aef905b9ed0b179b953b3d7c7",
                "reference": "75e2c2a32f5e0b3aef905b9ed0b179b953b3d7c7",
                "shasum": ""
            },
            "require": {
                "php": ">=7.3"
            },
            "require-dev": {
                "phpunit/phpunit": "^9.5"
            },
            "type": "library",
            "extra": {
                "branch-alias": {
                    "dev-master": "3.2-dev"
                }
            },
            "autoload": {
                "classmap": [
                    "src/"
                ]
            },
            "notification-url": "https://packagist.org/downloads/",
            "license": [
                "BSD-3-Clause"
            ],
            "authors": [
                {
                    "name": "Sebastian Bergmann",
                    "email": "sebastian@phpunit.de",
                    "role": "lead"
                }
            ],
            "description": "Collection of value objects that represent the types of the PHP type system",
            "homepage": "https://github.com/sebastianbergmann/type",
            "support": {
                "issues": "https://github.com/sebastianbergmann/type/issues",
                "source": "https://github.com/sebastianbergmann/type/tree/3.2.1"
            },
            "funding": [
                {
                    "url": "https://github.com/sebastianbergmann",
                    "type": "github"
                }
            ],
            "time": "2023-02-03T06:13:03+00:00"
        },
        {
            "name": "sebastian/version",
            "version": "3.0.2",
            "source": {
                "type": "git",
                "url": "https://github.com/sebastianbergmann/version.git",
                "reference": "c6c1022351a901512170118436c764e473f6de8c"
            },
            "dist": {
                "type": "zip",
                "url": "https://api.github.com/repos/sebastianbergmann/version/zipball/c6c1022351a901512170118436c764e473f6de8c",
                "reference": "c6c1022351a901512170118436c764e473f6de8c",
                "shasum": ""
            },
            "require": {
                "php": ">=7.3"
            },
            "type": "library",
            "extra": {
                "branch-alias": {
                    "dev-master": "3.0-dev"
                }
            },
            "autoload": {
                "classmap": [
                    "src/"
                ]
            },
            "notification-url": "https://packagist.org/downloads/",
            "license": [
                "BSD-3-Clause"
            ],
            "authors": [
                {
                    "name": "Sebastian Bergmann",
                    "email": "sebastian@phpunit.de",
                    "role": "lead"
                }
            ],
            "description": "Library that helps with managing the version number of Git-hosted PHP projects",
            "homepage": "https://github.com/sebastianbergmann/version",
            "support": {
                "issues": "https://github.com/sebastianbergmann/version/issues",
                "source": "https://github.com/sebastianbergmann/version/tree/3.0.2"
            },
            "funding": [
                {
                    "url": "https://github.com/sebastianbergmann",
                    "type": "github"
                }
            ],
            "time": "2020-09-28T06:39:44+00:00"
        },
        {
            "name": "symfony/polyfill-php80",
            "version": "v1.30.0",
            "source": {
                "type": "git",
                "url": "https://github.com/symfony/polyfill-php80.git",
                "reference": "77fa7995ac1b21ab60769b7323d600a991a90433"
            },
            "dist": {
                "type": "zip",
                "url": "https://api.github.com/repos/symfony/polyfill-php80/zipball/77fa7995ac1b21ab60769b7323d600a991a90433",
                "reference": "77fa7995ac1b21ab60769b7323d600a991a90433",
                "shasum": ""
            },
            "require": {
                "php": ">=7.1"
            },
            "type": "library",
            "extra": {
                "thanks": {
                    "name": "symfony/polyfill",
                    "url": "https://github.com/symfony/polyfill"
                }
            },
            "autoload": {
                "files": [
                    "bootstrap.php"
                ],
                "psr-4": {
                    "Symfony\\Polyfill\\Php80\\": ""
                },
                "classmap": [
                    "Resources/stubs"
                ]
            },
            "notification-url": "https://packagist.org/downloads/",
            "license": [
                "MIT"
            ],
            "authors": [
                {
                    "name": "Ion Bazan",
                    "email": "ion.bazan@gmail.com"
                },
                {
                    "name": "Nicolas Grekas",
                    "email": "p@tchwork.com"
                },
                {
                    "name": "Symfony Community",
                    "homepage": "https://symfony.com/contributors"
                }
            ],
            "description": "Symfony polyfill backporting some PHP 8.0+ features to lower PHP versions",
            "homepage": "https://symfony.com",
            "keywords": [
                "compatibility",
                "polyfill",
                "portable",
                "shim"
            ],
            "support": {
                "source": "https://github.com/symfony/polyfill-php80/tree/v1.30.0"
            },
            "funding": [
                {
                    "url": "https://symfony.com/sponsor",
                    "type": "custom"
                },
                {
                    "url": "https://github.com/fabpot",
                    "type": "github"
                },
                {
                    "url": "https://tidelift.com/funding/github/packagist/symfony/symfony",
                    "type": "tidelift"
                }
            ],
            "time": "2024-05-31T15:07:36+00:00"
        },
        {
            "name": "symfony/var-exporter",
            "version": "v5.4.40",
            "source": {
                "type": "git",
                "url": "https://github.com/symfony/var-exporter.git",
                "reference": "6a13d37336d512927986e09f19a4bed24178baa6"
            },
            "dist": {
                "type": "zip",
                "url": "https://api.github.com/repos/symfony/var-exporter/zipball/6a13d37336d512927986e09f19a4bed24178baa6",
                "reference": "6a13d37336d512927986e09f19a4bed24178baa6",
                "shasum": ""
            },
            "require": {
                "php": ">=7.2.5",
                "symfony/polyfill-php80": "^1.16"
            },
            "require-dev": {
                "symfony/var-dumper": "^4.4.9|^5.0.9|^6.0"
            },
            "type": "library",
            "autoload": {
                "psr-4": {
                    "Symfony\\Component\\VarExporter\\": ""
                },
                "exclude-from-classmap": [
                    "/Tests/"
                ]
            },
            "notification-url": "https://packagist.org/downloads/",
            "license": [
                "MIT"
            ],
            "authors": [
                {
                    "name": "Nicolas Grekas",
                    "email": "p@tchwork.com"
                },
                {
                    "name": "Symfony Community",
                    "homepage": "https://symfony.com/contributors"
                }
            ],
            "description": "Allows exporting any serializable PHP data structure to plain PHP code",
            "homepage": "https://symfony.com",
            "keywords": [
                "clone",
                "construct",
                "export",
                "hydrate",
                "instantiate",
                "serialize"
            ],
            "support": {
                "source": "https://github.com/symfony/var-exporter/tree/v5.4.40"
            },
            "funding": [
                {
                    "url": "https://symfony.com/sponsor",
                    "type": "custom"
                },
                {
                    "url": "https://github.com/fabpot",
                    "type": "github"
                },
                {
                    "url": "https://tidelift.com/funding/github/packagist/symfony/symfony",
                    "type": "tidelift"
                }
            ],
            "time": "2024-05-31T14:33:22+00:00"
        },
        {
            "name": "theseer/tokenizer",
            "version": "1.2.3",
            "source": {
                "type": "git",
                "url": "https://github.com/theseer/tokenizer.git",
                "reference": "737eda637ed5e28c3413cb1ebe8bb52cbf1ca7a2"
            },
            "dist": {
                "type": "zip",
                "url": "https://api.github.com/repos/theseer/tokenizer/zipball/737eda637ed5e28c3413cb1ebe8bb52cbf1ca7a2",
                "reference": "737eda637ed5e28c3413cb1ebe8bb52cbf1ca7a2",
                "shasum": ""
            },
            "require": {
                "ext-dom": "*",
                "ext-tokenizer": "*",
                "ext-xmlwriter": "*",
                "php": "^7.2 || ^8.0"
            },
            "type": "library",
            "autoload": {
                "classmap": [
                    "src/"
                ]
            },
            "notification-url": "https://packagist.org/downloads/",
            "license": [
                "BSD-3-Clause"
            ],
            "authors": [
                {
                    "name": "Arne Blankerts",
                    "email": "arne@blankerts.de",
                    "role": "Developer"
                }
            ],
            "description": "A small library for converting tokenized PHP source code into XML and potentially other formats",
            "support": {
                "issues": "https://github.com/theseer/tokenizer/issues",
                "source": "https://github.com/theseer/tokenizer/tree/1.2.3"
            },
            "funding": [
                {
                    "url": "https://github.com/theseer",
                    "type": "github"
                }
            ],
            "time": "2024-03-03T12:36:25+00:00"
        }
    ],
    "aliases": [],
    "minimum-stability": "stable",
    "stability-flags": [],
    "prefer-stable": false,
    "prefer-lowest": false,
    "platform": {
        "php": ">=8.0"
    },
    "platform-dev": [],
    "platform-overrides": {
        "php": "8.0"
    },
    "plugin-api-version": "2.6.0"
}<|MERGE_RESOLUTION|>--- conflicted
+++ resolved
@@ -1277,29 +1277,16 @@
         },
         {
             "name": "ryunosuke/functions",
-<<<<<<< HEAD
-            "version": "v2.0.8",
+            "version": "v2.0.10",
             "source": {
                 "type": "git",
                 "url": "https://github.com/arima-ryunosuke/php-functions.git",
-                "reference": "83c0f3383bbfd1b4f82298b279366dcd56bb535b"
-            },
-            "dist": {
-                "type": "zip",
-                "url": "https://api.github.com/repos/arima-ryunosuke/php-functions/zipball/83c0f3383bbfd1b4f82298b279366dcd56bb535b",
-                "reference": "83c0f3383bbfd1b4f82298b279366dcd56bb535b",
-=======
-            "version": "v1.6.20",
-            "source": {
-                "type": "git",
-                "url": "https://github.com/arima-ryunosuke/php-functions.git",
-                "reference": "fbe95791074710a07520b3610c63369e0ad31e7d"
-            },
-            "dist": {
-                "type": "zip",
-                "url": "https://api.github.com/repos/arima-ryunosuke/php-functions/zipball/fbe95791074710a07520b3610c63369e0ad31e7d",
-                "reference": "fbe95791074710a07520b3610c63369e0ad31e7d",
->>>>>>> 7c73224b
+                "reference": "aefdee827c2a76e33f5ef0a2d2f7465b9ba6291b"
+            },
+            "dist": {
+                "type": "zip",
+                "url": "https://api.github.com/repos/arima-ryunosuke/php-functions/zipball/aefdee827c2a76e33f5ef0a2d2f7465b9ba6291b",
+                "reference": "aefdee827c2a76e33f5ef0a2d2f7465b9ba6291b",
                 "shasum": ""
             },
             "require": {
@@ -1335,15 +1322,9 @@
             "description": "Utility functions for PHP",
             "support": {
                 "issues": "https://github.com/arima-ryunosuke/php-functions/issues",
-<<<<<<< HEAD
-                "source": "https://github.com/arima-ryunosuke/php-functions/tree/v2.0.8"
-            },
-            "time": "2024-06-29T07:11:43+00:00"
-=======
-                "source": "https://github.com/arima-ryunosuke/php-functions/tree/v1.6.20"
-            },
-            "time": "2024-07-14T06:45:20+00:00"
->>>>>>> 7c73224b
+                "source": "https://github.com/arima-ryunosuke/php-functions/tree/v2.0.10"
+            },
+            "time": "2024-07-14T06:54:55+00:00"
         },
         {
             "name": "ryunosuke/phpunit-extension",
