<?php

namespace ryunosuke\Test\dbml\Query\Pagination;

use ryunosuke\dbml\Query\Pagination\Sequencer;
use ryunosuke\dbml\Query\SelectBuilder;
use ryunosuke\Test\Database;

class SequencerTest extends \ryunosuke\Test\AbstractUnitTestCase
{
    public static function provideSequencer()
    {
        return array_map(function ($v) {
            return [
                new Sequencer((new SelectBuilder($v[0]))->column('paging')),
                $v[0],
            ];
        }, parent::provideDatabase());
    }

    /**
     * @dataProvider provideSequencer
     * @param Sequencer $sequencer
     * @param Database $database
     */
    function test___construct($sequencer, $database)
    {
        $builder = $database->select('paging');
        $sequencer = new Sequencer($builder);

        $ref = new \ReflectionProperty($sequencer, 'builder');
        $ref->setAccessible(true);
        $this->assertSame($builder, $ref->getValue($sequencer));
    }

    /**
     * @dataProvider provideSequencer
     * @param Sequencer $sequencer
     */
    function test_sequence($sequencer)
    {
        $sequencer->sequence(['id' => 0], 10);
        $this->assertCount(10, $sequencer->getItems());

        $sequencer->sequence(['id' => 1], 5);
        $this->assertCount(5, $sequencer->getItems());

<<<<<<< HEAD
        that($sequencer)->sequence([], 2)->wasThrown(new \InvalidArgumentException('length must be 1'));

        that($sequencer)->sequence(['id' => 0], 0)->wasThrown(new \InvalidArgumentException('must be positive number'));
=======
        $this->assertException(new \InvalidArgumentException('length must be > 0'), L($sequencer)->sequence([], 2));

        $this->assertException(new \InvalidArgumentException('must be positive number'), L($sequencer)->sequence(['id' => 0], 0));
    }

    /**
     * @dataProvider provideSequencer
     * @param Sequencer $sequencer
     * @param Database $database
     */
    function test_sequence_transaction($sequencer, $database)
    {
        $database->transact(function () use ($sequencer) {
            that($sequencer)->sequence(['id' => 0], 3)->getItems()->is([
                ["id" => "1", "name" => "a"],
                ["id" => "2", "name" => "b"],
                ["id" => "3", "name" => "c"],
            ]);
            that($sequencer)->sequence(['id' => 3], 3)->getItems()->is([
                ["id" => "4", "name" => "d"],
                ["id" => "5", "name" => "e"],
                ["id" => "6", "name" => "f"],
            ]);
        });
    }

    /**
     * @dataProvider provideSequencer
     * @param Sequencer $sequencer
     * @param Database $database
     */
    function test_sequence_multi($sequencer, $database)
    {
        if (!$database->getCompatiblePlatform()->supportsRowConstructor()) {
            return;
        }

        $builder = $database->select('multiprimary');
        $sequencer = new Sequencer($builder);

        $sequencer->sequence([
            'mainid' => 1,
            'subid'  => 2,
        ], 5, null, null);
        $this->assertEquals([
            [
                "mainid" => "1",
                "subid"  => "3",
                "name"   => "c",
            ],
            [
                "mainid" => "1",
                "subid"  => "4",
                "name"   => "d",
            ],
            [
                "mainid" => "1",
                "subid"  => "5",
                "name"   => "e",
            ],
            [
                "mainid" => "2",
                "subid"  => "6",
                "name"   => "f",
            ],
            [
                "mainid" => "2",
                "subid"  => "7",
                "name"   => "g",
            ],
        ], $sequencer->getItems());
    }

    /**
     * @dataProvider provideSequencer
     * @param Sequencer $sequencer
     * @param Database $database
     */
    function test_getPrev($sequencer, $database)
    {
        $sequencer->sequence(['id' => 1], 10);
        $this->assertEquals(['id' => -2], $sequencer->getPrev());

        $sequencer->sequence(['id' => 5], 10);
        $this->assertEquals(['id' => -6], $sequencer->getPrev());

        $database->delete('paging', ['id' => 1]);
        $sequencer->sequence(['id' => -1], 10, true);
        $this->assertFalse($sequencer->getPrev());
>>>>>>> acc44c9a
    }

    /**
     * @dataProvider provideSequencer
     * @param Sequencer $sequencer
     */
    function test_hasMore($sequencer)
    {
        $sequencer->sequence(['id' => 0], 10);
        $this->assertTrue($sequencer->hasMore());

        $sequencer->sequence(['id' => 1], 10);
        $this->assertTrue($sequencer->hasMore());

        $sequencer->sequence(['id' => 1], 100);
        $this->assertFalse($sequencer->hasMore());

        $sequencer->sequence(['id' => 1], 101);
        $this->assertFalse($sequencer->hasMore());
    }

    /**
     * @dataProvider provideSequencer
     * @param Sequencer $sequencer
     */
    function test_getItems($sequencer)
    {
        $sequencer->sequence(['id' => 0], 3);
        $this->assertEquals([
            ['id' => 1, 'name' => 'a'],
            ['id' => 2, 'name' => 'b'],
            ['id' => 3, 'name' => 'c'],
        ], $sequencer->getItems());

        $sequencer->sequence(['id' => 3], 3);
        $this->assertEquals([
            ['id' => 4, 'name' => 'd'],
            ['id' => 5, 'name' => 'e'],
            ['id' => 6, 'name' => 'f'],
        ], $sequencer->getItems());

        $sequencer->sequence(['id' => 98], 3);
        $this->assertEquals([
            ['id' => 99, 'name' => 'cu'],
            ['id' => 100, 'name' => 'cv'],
        ], $sequencer->getItems());
    }

    /**
     * @dataProvider provideSequencer
     * @param Sequencer $sequencer
     */
    function test_getItems_reverse($sequencer)
    {
        $sequencer->sequence(['id' => 98], 3, false);
        $this->assertEquals([
            ['id' => 97, 'name' => 'cs'],
            ['id' => 96, 'name' => 'cr'],
            ['id' => 95, 'name' => 'cq'],
        ], $sequencer->getItems());

        $sequencer->sequence(['id' => 3], 3, false);
        $this->assertEquals([
            ['id' => 2, 'name' => 'b'],
            ['id' => 1, 'name' => 'a'],
        ], $sequencer->getItems());

        $sequencer->sequence(['id' => 1], 3, false);
        $this->assertEquals([], $sequencer->getItems());
    }

    /**
     * @dataProvider provideSequencer
     * @param Sequencer $sequencer
     * @param Database $database
     */
    function test_continue($sequencer, $database)
    {
        // 全ページを舐めれば全件取得と同じになるはず
        $rows = [];
        $rows = array_merge($rows, $sequencer->sequence(['id' => 0], 10)->getItems());
        $rows = array_merge($rows, $sequencer->sequence(['id' => end($rows)['id']], 10)->getItems());
        $rows = array_merge($rows, $sequencer->sequence(['id' => end($rows)['id']], 10)->getItems());
        $rows = array_merge($rows, $sequencer->sequence(['id' => end($rows)['id']], 10)->getItems());
        $rows = array_merge($rows, $sequencer->sequence(['id' => end($rows)['id']], 10)->getItems());
        $rows = array_merge($rows, $sequencer->sequence(['id' => end($rows)['id']], 10)->getItems());
        $rows = array_merge($rows, $sequencer->sequence(['id' => end($rows)['id']], 10)->getItems());
        $rows = array_merge($rows, $sequencer->sequence(['id' => end($rows)['id']], 10)->getItems());
        $rows = array_merge($rows, $sequencer->sequence(['id' => end($rows)['id']], 10)->getItems());
        $rows = array_merge($rows, $sequencer->sequence(['id' => end($rows)['id']], 10)->getItems());
        $this->assertEquals($database->selectArray('paging'), $rows);
        $this->assertFalse($sequencer->hasMore());
    }

    /**
     * @dataProvider provideSequencer
     * @param Sequencer $sequencer
     * @param Database $database
     */
    function tesst_continue_reverse($sequencer, $database)
    {
        // 全ページを舐めれば全件取得と同じになるはず
        $rows = [];
        $rows = array_merge($rows, $sequencer->sequence(['id' => 999], 10, false)->getItems());
        $rows = array_merge($rows, $sequencer->sequence(['id' => end($rows)['id']], 10, false)->getItems());
        $rows = array_merge($rows, $sequencer->sequence(['id' => end($rows)['id']], 10, false)->getItems());
        $rows = array_merge($rows, $sequencer->sequence(['id' => end($rows)['id']], 10, false)->getItems());
        $rows = array_merge($rows, $sequencer->sequence(['id' => end($rows)['id']], 10, false)->getItems());
        $rows = array_merge($rows, $sequencer->sequence(['id' => end($rows)['id']], 10, false)->getItems());
        $rows = array_merge($rows, $sequencer->sequence(['id' => end($rows)['id']], 10, false)->getItems());
        $rows = array_merge($rows, $sequencer->sequence(['id' => end($rows)['id']], 10, false)->getItems());
        $rows = array_merge($rows, $sequencer->sequence(['id' => end($rows)['id']], 10, false)->getItems());
        $rows = array_merge($rows, $sequencer->sequence(['id' => end($rows)['id']], 10, false)->getItems());
        $this->assertEquals($database->selectArray('paging', [], ['id' => 'desc']), $rows);
        $this->assertFalse($sequencer->hasMore());
    }

    /**
     * @dataProvider provideSequencer
     * @param Sequencer $sequencer
     */
    function test_getIterator($sequencer)
    {
        $sequencer->sequence(['id' => 0], 9);
        $this->assertInstanceOf('Iterator', $sequencer->getIterator());
        $this->assertCount(9, $sequencer->getIterator());
    }
}<|MERGE_RESOLUTION|>--- conflicted
+++ resolved
@@ -45,14 +45,9 @@
         $sequencer->sequence(['id' => 1], 5);
         $this->assertCount(5, $sequencer->getItems());
 
-<<<<<<< HEAD
-        that($sequencer)->sequence([], 2)->wasThrown(new \InvalidArgumentException('length must be 1'));
+        that($sequencer)->sequence([], 2)->wasThrown(new \InvalidArgumentException('length must be > 0'));
 
         that($sequencer)->sequence(['id' => 0], 0)->wasThrown(new \InvalidArgumentException('must be positive number'));
-=======
-        $this->assertException(new \InvalidArgumentException('length must be > 0'), L($sequencer)->sequence([], 2));
-
-        $this->assertException(new \InvalidArgumentException('must be positive number'), L($sequencer)->sequence(['id' => 0], 0));
     }
 
     /**
@@ -93,7 +88,7 @@
         $sequencer->sequence([
             'mainid' => 1,
             'subid'  => 2,
-        ], 5, null, null);
+        ], 5);
         $this->assertEquals([
             [
                 "mainid" => "1",
@@ -126,25 +121,6 @@
     /**
      * @dataProvider provideSequencer
      * @param Sequencer $sequencer
-     * @param Database $database
-     */
-    function test_getPrev($sequencer, $database)
-    {
-        $sequencer->sequence(['id' => 1], 10);
-        $this->assertEquals(['id' => -2], $sequencer->getPrev());
-
-        $sequencer->sequence(['id' => 5], 10);
-        $this->assertEquals(['id' => -6], $sequencer->getPrev());
-
-        $database->delete('paging', ['id' => 1]);
-        $sequencer->sequence(['id' => -1], 10, true);
-        $this->assertFalse($sequencer->getPrev());
->>>>>>> acc44c9a
-    }
-
-    /**
-     * @dataProvider provideSequencer
-     * @param Sequencer $sequencer
      */
     function test_hasMore($sequencer)
     {
