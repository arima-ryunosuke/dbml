<?php

namespace ryunosuke\Test\dbml;

use Doctrine\DBAL\Configuration;
use Doctrine\DBAL\Connection;
use Doctrine\DBAL\DriverManager;
use Doctrine\DBAL\Exception\DriverException;
use Doctrine\DBAL\Exception\UniqueConstraintViolationException;
use Doctrine\DBAL\Platforms\AbstractPlatform;
use Doctrine\DBAL\Platforms\MySQLPlatform;
use Doctrine\DBAL\Platforms\PostgreSQLPlatform;
use Doctrine\DBAL\Platforms\SQLServerPlatform;
use Doctrine\DBAL\Schema;
use Doctrine\DBAL\Types\Type;
use Doctrine\DBAL\Types\Types;
use Psr\SimpleCache\CacheInterface;
use ryunosuke\dbml\Entity\Entity;
use ryunosuke\dbml\Exception\NonAffectedException;
use ryunosuke\dbml\Exception\NonSelectedException;
use ryunosuke\dbml\Gateway\TableGateway;
use ryunosuke\dbml\Generator\Yielder;
use ryunosuke\dbml\Logging\Logger;
use ryunosuke\dbml\Logging\LoggerChain;
use ryunosuke\dbml\Logging\Middleware;
use ryunosuke\dbml\Metadata\CompatiblePlatform;
use ryunosuke\dbml\Query\Clause\OrderBy;
use ryunosuke\dbml\Query\Expression\Expression;
use ryunosuke\dbml\Query\SelectBuilder;
use ryunosuke\dbml\Query\Statement;
use ryunosuke\dbml\Transaction\Transaction;
use ryunosuke\dbml\Types\AbstractType;
use ryunosuke\Test\Database;
use ryunosuke\Test\Entity\Article;
use ryunosuke\Test\Entity\ManagedComment;
use ryunosuke\Test\Platforms\SqlitePlatform;
use function ryunosuke\dbml\array_order;
use function ryunosuke\dbml\array_remove;
use function ryunosuke\dbml\kvsort;
use function ryunosuke\dbml\mkdir_p;
use function ryunosuke\dbml\rm_rf;
use function ryunosuke\dbml\try_null;
use function ryunosuke\dbml\try_return;

class DatabaseTest extends \ryunosuke\Test\AbstractUnitTestCase
{
    /**
     * @dataProvider provideConnection
     * @param Connection $connection
     */
    function test_getDefaultOptions($connection)
    {
        $database = new Database($connection);
        $options = $database::getDefaultOptions();
        foreach ($options as $key => $dummy) {
            if (!in_array($key, ['logger', 'autoCastType', 'compatiblePlatform'])) {
                $this->assertSame($database, $database->{'set' . $key}($key));
            }
        }
        foreach ($options as $key => $dummy) {
            if (!in_array($key, ['logger', 'autoCastType', 'compatiblePlatform'])) {
                $this->assertSame($key, $database->{'get' . $key}());
            }
        }
    }

    function test___construct_ms()
    {
        // 普通の配列はシングル構成になる
        $db = new Database([
            'driver' => 'pdo_sqlite',
            'memory' => true,
            'port'   => 1234,
            'dbname' => 'masterslave',
        ]);
        $this->assertSame($db->getMasterConnection(), $db->getSlaveConnection());
        $this->assertEquals([
            'driver' => 'pdo_sqlite',
            'memory' => true,
            'port'   => 1234,
            'dbname' => 'masterslave',
        ], $db->getConnection()->getParams());

        // 配列で与えればマスタースレーブ構成になる
        $db = new Database([
            'driver' => 'pdo_sqlite',
            'memory' => [true, false],
            'port'   => [1234, 5678],
            'dbname' => 'masterslave',
        ]);
        $this->assertNotSame($db->getMasterConnection(), $db->getSlaveConnection());
        $this->assertEquals([
            'driver' => 'pdo_sqlite',
            'memory' => true,
            'port'   => 1234,
            'dbname' => 'masterslave',
        ], $db->getMasterConnection()->getParams());
        $this->assertEquals([
            'driver' => 'pdo_sqlite',
            'memory' => false,
            'port'   => 5678,
            'dbname' => 'masterslave',
        ], $db->getSlaveConnection()->getParams());

        // URL 指定+ランダム slave
        srand(1);
        $db = new Database([
            'url'  => 'mysqli+8.0.0:///masterslave',
            'host' => ['master', 'slave1', 'slave2'],
        ]);
        $this->assertNotSame($db->getMasterConnection(), $db->getSlaveConnection());
        $this->assertEquals([
            "driver"        => "mysqli",
            "serverVersion" => "8.0.0",
            "host"          => "master",
            "dbname"        => "masterslave",
            "driverOptions" => [],
        ], $db->getMasterConnection()->getParams());
        $this->assertEquals([
            "driver"        => "mysqli",
            "serverVersion" => "8.0.0",
            "host"          => "slave2",
            "dbname"        => "masterslave",
            "driverOptions" => [],
        ], $db->getSlaveConnection()->getParams());
        gc_collect_cycles();

        // logger and initCommand and cacheProvider
        $tmpdir = sys_get_temp_dir() . '/dbml/tmp';
        rm_rf($tmpdir);
        mkdir_p($tmpdir);
        $db = new Database(['url' => 'sqlite3:///:memory:'], [
            'logger'      => new Logger([
                'destination' => "$tmpdir/log.txt",
                'metadata'    => [],
            ]),
            'initCommand' => 'PRAGMA cache_size = 1000',
        ]);
        $db->getMasterConnection()->connect();
        $db->getSlaveConnection()->connect();
        unset($db);
        gc_collect_cycles();
        $this->assertStringContainsString('PRAGMA cache_size = 1000', file_get_contents("$tmpdir/log.txt"));

        that(Database::class)->new(null)->wasThrown('$dbconfig must be');
    }

    /**
     * @dataProvider provideDatabase
     * @param Database $database
     */
    function test___isset($database)
    {
        $this->assertTrue(isset($database->test));
        $this->assertTrue(isset($database->Comment));
        $this->assertFalse(isset($database->hogera));
    }

    /**
     * @dataProvider provideDatabase
     * @param Database $database
     */
    function test___unset($database)
    {
        $test = $database->test;
        $this->assertSame($test, $database->test);
        unset($database->test);
        $this->assertNotSame($test, $database->test);
    }

    /**
     * @dataProvider provideDatabase
     * @param Database $database
     */
    function test___get($database)
    {
        $this->assertInstanceOf(TableGateway::class, $database->test);
        $this->assertInstanceOf(TableGateway::class, $database->Comment);
        $this->assertNull($database->hogera);
    }

    /**
     * @dataProvider provideDatabase
     * @param Database $database
     */
    function test___set($database)
    {
        that(fn() => $database->test = 123)()->wasThrown('is not supported');
    }

    /**
     * @dataProvider provideDatabase
     * @param Database $database
     */
    function test___call($database)
    {
        // aggregate 系
        $this->assertIsInt($database->count('test'));
        $this->assertIsFloat($database->avg('test.id'));

        // select は select のはず
        $this->assertInstanceOf(SelectBuilder::class, $database->select('t', []));

        // select 系
        $this->assertEquals($database->selectArray('test'), $database->select('test')->array());
        $this->assertEquals($database->selectValue('test', [], [], 1), $database->select('test', [], [], 1)->value());
        $this->assertEquals($database->selectTuple('test', [], [], 1), $database->select('test', [], [], 1)->tuple());

        // select～ForUpdate|InShare 系(ロックされることを担保・・・は難しいのでエラーにならないことを担保)
        $this->assertEquals($database->selectArrayInShare('test'), $database->selectArrayForUpdate('test'));
        $this->assertEquals($database->selectAssocInShare('test'), $database->selectAssocForUpdate('test'));
        $this->assertEquals($database->selectListsInShare('test'), $database->selectListsForUpdate('test'));
        $this->assertEquals($database->selectPairsInShare('test'), $database->selectPairsForUpdate('test'));
        $this->assertEquals($database->selectTupleInShare('test', [], [], 1), $database->selectTupleForUpdate('test', [], [], 1));
        $this->assertEquals($database->selectValueInShare('test', [], [], 1), $database->selectValueForUpdate('test', [], [], 1));

        // select～OrThrow 系(見つかる場合に同じ結果になることを担保)
        $this->assertEquals($database->selectArray('test'), $database->selectArrayOrThrow('test'));
        $this->assertEquals($database->selectAssoc('test'), $database->selectAssocOrThrow('test'));
        $this->assertEquals($database->selectLists('test'), $database->selectListsOrThrow('test'));
        $this->assertEquals($database->selectPairs('test'), $database->selectPairsOrThrow('test'));
        $this->assertEquals($database->selectValue('test', [], [], 1), $database->selectValueOrThrow('test', [], [], 1));
        $this->assertEquals($database->selectTuple('test', [], [], 1), $database->selectTupleOrThrow('test', [], [], 1));

        // select～OrThrow 系(見つからなかった場合に例外が投がることを担保)
        $ex = new NonSelectedException('record is not found');
        that($database)->selectArrayOrThrow('test', ['1=0'])->wasThrown($ex);
        that($database)->selectAssocOrThrow('test', ['1=0'])->wasThrown($ex);
        that($database)->selectListsOrThrow('test', ['1=0'])->wasThrown($ex);
        that($database)->selectPairsOrThrow('test', ['1=0'])->wasThrown($ex);
        that($database)->selectTupleOrThrow('test', ['1=0'])->wasThrown($ex);
        that($database)->selectValueOrThrow('test', ['1=0'])->wasThrown($ex);

        // select～ForAffect 系(見つからなかった場合に例外が投がることを担保)
        $this->assertEquals($database->selectArray('test'), $database->selectArrayForAffect('test'));
        that($database)->selectArrayForAffect('test', ['1=0'])->wasThrown($ex);
        that($database)->selectAssocForAffect('test', ['1=0'])->wasThrown($ex);
        that($database)->selectListsForAffect('test', ['1=0'])->wasThrown($ex);
        that($database)->selectPairsForAffect('test', ['1=0'])->wasThrown($ex);
        that($database)->selectTupleForAffect('test', ['1=0'])->wasThrown($ex);
        that($database)->selectValueForAffect('test', ['1=0'])->wasThrown($ex);

        // fetch～OrThrow 系(見つかる場合に同じ結果になることを担保)
        $sql = 'select id from test where id = 3';
        $this->assertEquals($database->fetchArray($sql), $database->fetchArrayOrThrow($sql));
        $this->assertEquals($database->fetchValue($sql), $database->fetchValueOrThrow($sql));
        $this->assertEquals($database->fetchTuple($sql), $database->fetchTupleOrThrow($sql));

        // fetch～OrThrow 系(見つからなかった場合に例外が投がることを担保)
        $sql = 'select id from test where 1=0';
        $ex = new NonSelectedException('record is not found');
        that($database)->fetchArrayOrThrow($sql)->wasThrown($ex);
        that($database)->fetchValueOrThrow($sql)->wasThrown($ex);
        that($database)->fetchTupleOrThrow($sql)->wasThrown($ex);

        // entity～ 系(流す程度に)
        $this->assertEquals($database->entityArrayOrThrow('test'), $database->entityArrayForAffect('test'));
        $this->assertEquals($database->entityAssocOrThrow('test'), $database->entityAssocForAffect('test'));
        $this->assertEquals($database->entityTupleOrThrow('test', [], [], 1), $database->entityTupleForAffect('test', [], [], 1));
        $this->assertEquals($database->entityArrayForUpdate('test'), $database->entityArrayInShare('test'));
        $this->assertEquals($database->entityAssocForUpdate('test'), $database->entityAssocInShare('test'));
        $this->assertEquals($database->entityTupleForUpdate('test', [], [], 1), $database->entityTupleInShare('test', [], [], 1));
        that($database)->entityArrayForAffect('test', ['1=0'])->wasThrown($ex);
        that($database)->entityAssocForAffect('test', ['1=0'])->wasThrown($ex);
        that($database)->entityTupleForAffect('test', ['1=0'])->wasThrown($ex);

        // affectOrThrow(作用した場合に主キーが返ることを担保)
        $this->assertEquals(['id' => 99], $database->insertOrThrow('test', ['id' => 99]));
        $this->assertEquals(['id' => 99], $database->upsertOrThrow('test', ['id' => 99, 'name' => 'hogera']));
        $this->assertEquals(['id' => 99], $database->modifyOrThrow('test', ['id' => 99, 'name' => 'rageho']));
        // ON AUTO_INCREMENT
        $lastid = $database->create('test', ['name' => 'hogera']);
        $this->assertEquals(['id' => $database->getLastInsertId('test', 'id')], $lastid);
        $lastid = $database->upsertOrThrow('test', ['name' => 'hogera']);
        $this->assertEquals(['id' => $database->getLastInsertId('test', 'id')], $lastid);
        $lastid = $database->modifyOrThrow('test', ['name' => 'hogera']);
        $this->assertEquals(['id' => $database->getLastInsertId('test', 'id')], $lastid);
        // NO AUTO_INCREMENT
        $this->assertEquals(['id' => 'a'], $database->insertOrThrow('noauto', ['id' => 'a', 'name' => 'hogera']));
        $this->assertEquals(['id' => 'b'], $database->upsertOrThrow('noauto', ['id' => 'b', 'name' => 'hogera']));
        $this->assertEquals(['id' => 'c'], $database->modifyOrThrow('noauto', ['id' => 'c', 'name' => 'hogera']));

        // update/delete
        $this->assertEquals(['id' => 1], $database->updateOrThrow('test', ['name' => 'hogera'], ['id' => 1]));
        $this->assertEquals(['id' => 1], $database->deleteOrThrow('test', ['id' => 1]));
        $this->assertEquals(['id' => 2], $database->removeOrThrow('test', ['id' => 2]));
        $this->assertEquals(['id' => 3], $database->destroyOrThrow('test', ['id' => 3]));

        // affectAndPrimary(作用した場合に主キーが返ることを担保)
        $this->assertEquals(['id' => 88], $database->insertAndPrimary('test', ['id' => 88]));
        $this->assertEquals(['id' => 88], $database->upsertAndPrimary('test', ['id' => 88, 'name' => 'hogera']));
        $this->assertEquals(['id' => 88], $database->modifyAndPrimary('test', ['id' => 88, 'name' => 'rageho']));
        // ON AUTO_INCREMENT
        $lastid = $database->insertAndPrimary('test', ['name' => 'hogera']);
        $this->assertEquals(['id' => $database->getLastInsertId('test', 'id')], $lastid);
        $lastid = $database->upsertAndPrimary('test', ['name' => 'hogera']);
        $this->assertEquals(['id' => $database->getLastInsertId('test', 'id')], $lastid);
        $lastid = $database->modifyAndPrimary('test', ['name' => 'hogera']);
        $this->assertEquals(['id' => $database->getLastInsertId('test', 'id')], $lastid);
        // NO AUTO_INCREMENT
        $this->assertEquals(['id' => 'd'], $database->insertAndPrimary('noauto', ['id' => 'd', 'name' => 'fugara']));
        $this->assertEquals(['id' => 'e'], $database->upsertAndPrimary('noauto', ['id' => 'e', 'name' => 'fugara']));
        $this->assertEquals(['id' => 'f'], $database->modifyAndPrimary('noauto', ['id' => 'f', 'name' => 'fugara']));

        // update/delete
        $this->assertEquals(['id' => 1], $database->updateAndPrimary('test', ['name' => 'hogera1'], ['id' => 1]));
        $this->assertEquals(['id' => 1], $database->reviseAndPrimary('test', ['name' => 'hogera2'], ['id' => 1]));
        $this->assertEquals(['id' => 1], $database->upgradeAndPrimary('test', ['name' => 'hogera3'], ['id' => 1]));
        $this->assertEquals(['id' => 1], $database->invalidAndPrimary('test', ['id' => 1], ['name' => 'deleted']));
        $this->assertEquals(['id' => 1], $database->deleteAndPrimary('test', ['id' => 1]));
        $this->assertEquals(['id' => 2], $database->removeAndPrimary('test', ['id' => 2]));
        $this->assertEquals(['id' => 3], $database->destroyAndPrimary('test', ['id' => 3]));

        // 作用行系(見つからなかった場合に例外が投がることを担保)
        $ex = new NonAffectedException('affected row is nothing');
        if ($database->getCompatiblePlatform()->supportsIgnore()) {
            $database = $database->context(['filterNullAtNotNullColumn' => false]); // not null に null を入れることでエラーを発生させる
            that($database)->insert('test', ['id' => 9, 'name' => 'hoge'], ['primary' => 1, 'ignore' => true])->wasThrown($ex);
            if ($database->getCompatiblePlatform()->getName() !== 'mysql') {
                that($database)->modify('test', ['id' => 9, 'name' => null], [], 'PRIMARY', ['primary' => 1, 'ignore' => true])->wasThrown($ex);
            }
        }
        that($database)->updateOrThrow('test', ['name' => 'd'], ['id' => -1])->wasThrown($ex);
        that($database)->deleteOrThrow('test', ['id' => -1])->wasThrown($ex);
        that($database)->removeOrThrow('test', ['id' => -1])->wasThrown($ex);
        that($database)->destroyOrThrow('test', ['id' => -1])->wasThrown($ex);
        if ($database->getCompatibleConnection()->getName() === 'pdo-mysql') {
            that($database)->upsertOrThrow('test', ['id' => 9, 'name' => 'i', 'data' => ''])->wasThrown($ex);
        }

        // affectConditionally
        $database->truncate('noauto');
        $this->assertEquals(['id' => 'a'], $database->insertAndPrimary('noauto[id:""]', ['id' => 'a', 'name' => 'hoge']));
        $this->assertEquals(['id' => 'b'], $database->upsertAndPrimary('noauto[id:""]', ['id' => 'b', 'name' => 'fuga']));
        $this->assertEquals(['id' => 'c'], $database->modifyAndPrimary('noauto[id:""]', ['id' => 'c', 'name' => 'piyo']));
        $this->assertEquals(['id' => 'a'], $database->insertAndPrimary('noauto[id:a]', ['id' => 'a', 'name' => 'hoge']));
        $this->assertEquals(['id' => 'b'], $database->upsertAndPrimary('noauto[id:b]', ['id' => 'b', 'name' => 'fuga']));
        $this->assertEquals(['id' => 'c'], $database->modifyAndPrimary('noauto[id:c]', ['id' => 'c', 'name' => 'piyo']));

        // affectIgnore
        if ($database->getCompatiblePlatform()->supportsIgnore()) {
            $database = $database->context(['filterNullAtNotNullColumn' => false]); // not null に null を入れることでエラーを発生させる
            $database->truncate('noauto');
            $database->insert('noauto', ['id' => 'x', 'name' => '']);
            $this->assertEquals(['id' => 'b'], $database->createIgnore('noauto', ['id' => 'b', 'name' => 'hoge']));
            $this->assertEquals(['id' => 'a'], $database->insertIgnore('noauto', ['id' => 'a', 'name' => 'hoge']));
            $this->assertEquals(['id' => 'a'], $database->updateIgnore('noauto', ['name' => 'fuga'], ['id' => 'a']));
            $this->assertEquals(['id' => 'a'], $database->modifyIgnore('noauto', ['id' => 'a', 'name' => 'piyo']));
            $this->assertEquals([], $database->createIgnore('noauto', ['id' => 'x']));
            $this->assertEquals([], $database->insertIgnore('noauto', ['id' => 'x']));
            if ($database->getCompatibleConnection()->getName() !== 'mysqli') {
                $this->assertEquals([], $database->updateIgnore('noauto', ['id' => 'x'], ['id' => 'a']));
            }
            // insert しようとしてダメでさらに update しようとしてダメだった場合に無視できるのは mysql のみ（本当は方法があるのかもしれないが詳しくないのでわからない）
            if ($database->getPlatform() instanceof MySQLPlatform) {
                $this->assertEquals([], $database->modifyIgnore('noauto', ['id' => 'x'], ['id' => 'a']));
            }

            // array 系
            $database->truncate('noauto');
            $database->insert('noauto', ['id' => 1, 'name' => '']);
            $database->insert('noauto', ['id' => 2, 'name' => '']);
            $this->assertEquals(0, $database->insertSelectIgnore('noauto', 'select 1 union select 2', ['id']));
            $this->assertEquals(0, $database->insertArrayIgnore('noauto', [
                ['id' => 1, 'name' => ''],
                ['id' => 2, 'name' => ''],
            ]));
            $updatedRow = $database->getCompatibleConnection()->getName() === 'mysqli' ? 2 : 0;
            $this->assertEquals($updatedRow, $database->updateArrayIgnore('noauto', [
                ['id' => 1, 'name' => null],
                ['id' => 2, 'name' => null],
            ]));
            $this->assertEquals(0, $database->modifyArrayIgnore('noauto', [
                ['id' => 1, 'name' => null],
                ['id' => 2, 'name' => null],
            ]));
            $this->assertEquals([
                [],
                [],
            ], $database->changeArrayIgnore('noauto', [
                ['name' => null],
                ['name' => null],
            ], false));

            $database->import([
                'foreign_p' => [
                    [
                        'id'         => 1,
                        'name'       => 'P1',
                        'foreign_c1' => [],
                    ],
                    [
                        'id'         => 2,
                        'name'       => 'P2',
                        'foreign_c1' => [['seq' => 1, 'name' => 'C']],
                    ],
                ],
            ]);

            // for coverage
            $this->assertEquals(['id' => 1], $database->saveIgnore('foreign_p', ['id' => 1]));

            if ($database->getPlatform() instanceof MySQLPlatform) {
                $this->assertEquals(['id' => 1], $database->deleteIgnore('foreign_p', ['id' => 1]));
            }
        }

        if ($database->getCompatibleConnection()->getName() === 'pdo-mysql') {
            that($database)->upsertOrThrow('test', ['id' => 9, 'name' => 'i', 'data' => ''])->wasThrown($ex);
        }

        // テーブル記法＋OrThrowもきちんと動くことを担保
        $this->assertEquals(['id' => 9], $database->updateOrThrow('test[id: 9]', ['name' => 'hogera']));

        // Gateway 系
        $this->assertInstanceOf(TableGateway::class, $database->test());
        $this->assertInstanceOf(TableGateway::class, $database->Comment('*'));

        // 基本的には Gateway を返す。ただし数値のときは pk になる
        $this->assertEquals([
            'id'   => '4',
            'name' => 'd',
            'data' => '',
        ], $database->test(4)->tuple());

        // H は存在しないはず
        /** @noinspection PhpUndefinedMethodInspection */
        that($database)->selectH('hoge')->wasThrown(new \BadMethodCallException());
    }

    function test___debugInfo()
    {
        $debugString = print_r(self::getDummyDatabase(), true);
        $this->assertStringNotContainsString('txConnection:', $debugString);
        $this->assertStringNotContainsString('cache:', $debugString);
    }

    function test_masterslave()
    {
        $master = DriverManager::getConnection(['url' => 'sqlite:///:memory:']);
        $slave = DriverManager::getConnection(['url' => 'sqlite:///:memory:']);

        $master->executeStatement('CREATE TABLE test(id integer)');
        $slave->executeStatement('CREATE TABLE test(id integer)');

        $database = new Database([$master, $slave]);

        // 1件突っ込むと・・・
        $database->insert('test', ['id' => 1]);

        // マスターには登録されているが・・・
        $this->assertEquals([['id' => 1]], $master->fetchAllAssociative('select * from test'));

        // スレーブでは取得できない
        $this->assertEquals([], $database->selectArray('test'));

        // マスターモードにすると取得できる
        $this->assertEquals([['id' => 1]], $database->context()->setMasterMode(true)->selectArray('test'));

        // RDBMS が異なると例外が飛ぶ
        that(Database::class)->new([
            DriverManager::getConnection(['url' => 'sqlite:///:memory:']),
            DriverManager::getConnection(['url' => 'mysql://localhost/testdb']),
        ])->wasThrown('must be same platform');
    }

    function test_getConnections()
    {
        $master = DriverManager::getConnection(['url' => 'sqlite:///:memory:']);
        $slave = DriverManager::getConnection(['url' => 'sqlite:///:memory:']);

        $database = new Database([$master, $slave]);
        $this->assertCount(2, $database->getConnections());

        $database = new Database([$master]);
        $this->assertCount(1, $database->getConnections());

        $database = new Database([$master, $master]);
        $this->assertCount(1, $database->getConnections());
    }

    function test_compatiblePlatform()
    {
        // デフォルト
        $database = self::getDummyDatabase();
        $this->assertInstanceOf(CompatiblePlatform::class, $database->getCompatiblePlatform());

        $cplatform = new class ( new \ryunosuke\Test\Platforms\SqlitePlatform() ) extends CompatiblePlatform { };

        // クラス名
        $database = new Database(DriverManager::getConnection(['url' => 'sqlite:///:memory:']), [
            'compatiblePlatform' => get_class($cplatform),
        ]);
        $this->assertInstanceOf(get_class($cplatform), $database->getCompatiblePlatform());

        // インスタンス
        $database = new Database(DriverManager::getConnection(['url' => 'sqlite:///:memory:']), [
            'compatiblePlatform' => $cplatform,
        ]);
        $this->assertSame($cplatform, $database->getCompatiblePlatform());
    }

    function test_getSchema()
    {
        $connection = DriverManager::getConnection([
            'url' => 'sqlite:///:memory:',
        ]);
        $callcount = 0;
        $database = new Database($connection, [
            'onRequireSchema' => function () use (&$callcount) {
                $callcount++;
            },
        ]);
        $this->assertSame($database->getSchema(), $database->getSchema());
        $this->assertSame($database->dryrun()->getSchema(), $database->getSchema());
        $this->assertEquals(1, $callcount);
    }

    /**
     * @dataProvider provideDatabase
     * @param Database $database
     */
    function test_stackcontext($database)
    {
        // context はチェーンしないと設定が効かない
        $database->context()->setInsertSet(true);
        $this->assertFalse($database->getInsertSet());

        // チェーンすれば設定が効く
        $this->assertTrue($database->context()->setInsertSet(true)->getInsertSet());

        // stack は解除するまで設定が効く
        $database->stack();
        $database->setInsertSet(true);
        $this->assertTrue($database->getInsertSet());

        $database->unstack();
        $this->assertFalse($database->getInsertSet());

        // どっちも例外発生時はもとに戻る
        try {
            $cx = $database->context();
            $cx->setInsertSet(true)->fetchTuple('invalid query.');
        }
        catch (\Exception) {
            $this->assertFalse($database->getInsertSet());
        }
        try {
            $st = $database->stack();
            $st->setInsertSet(true)->fetchTuple('invalid query.');
        }
        catch (\Exception) {
            $this->assertFalse($database->getInsertSet());
        }
    }

    function test_setLogger()
    {
        $configuration = new Configuration();
        $configuration->setMiddlewares([new Middleware(new LoggerChain())]);
        $master = DriverManager::getConnection(['url' => 'sqlite:///:memory:'], $configuration);
        $configuration = new Configuration();
        $configuration->setMiddlewares([new Middleware(new LoggerChain())]);
        $slave = DriverManager::getConnection(['url' => 'sqlite:///:memory:'], $configuration);

        $master->executeStatement('CREATE TABLE test(id integer)');
        $slave->executeStatement('CREATE TABLE test(id integer)');

        $database = new Database([$master, $slave]);
        $database->selectArray('test', ['id' => 1]); // スキーマ漁りの暖機運転

        // master/slave 同時設定
        $logs = [];
        $database->setLogger(new Logger([
            'destination' => function ($log) use (&$logs) { $logs[] = $log; },
            'metadata'    => [],
        ]));

        $database->begin();
        $database->insert('test', ['id' => 1]);
        $database->selectArray('test', ['id' => 1]);
        $database->rollback();

        $this->assertEquals([
            'BEGIN',
            'INSERT INTO test (id) VALUES (1)',
            'SELECT test.* FROM test WHERE id = 1',
            'ROLLBACK',
        ], $logs);

        // master/slave 個別設定
        $masterlogs = [];
        $slavelogs = [];
        $database->setLogger([
            new Logger([
                'destination' => function ($log) use (&$masterlogs) { $masterlogs[] = $log; },
                'metadata'    => [],
            ]),
            new Logger([
                'destination' => function ($log) use (&$slavelogs) { $slavelogs[] = $log; },
                'metadata'    => [],
            ]),
        ]);

        $database->begin();
        $database->insert('test', ['id' => 1]);
        $database->selectArray('test', ['id' => 1]);
        $database->rollback();

        $this->assertEquals([
            'BEGIN',
            'INSERT INTO test (id) VALUES (1)',
            'ROLLBACK',
        ], $masterlogs);

        $this->assertEquals([
            'SELECT test.* FROM test WHERE id = 1',
        ], $slavelogs);
    }

    /**
     * @dataProvider provideDatabase
     * @param Database $database
     */
    function test_autoCastType($database)
    {
        $urlType = new class extends AbstractType {
            public function getName()
            {
                return 'url';
            }
        };
        $database->setAutoCastType([
            'url'     => $urlType,
            'hoge'    => true,
            'integer' => true,
            'float'   => [
                'select' => true,
                'affect' => false,
            ],
            'striing' => false,
            'text'    => [
                'select' => false,
                'affect' => false,
            ],
        ]);
        $this->assertEquals([
            'url'     => [
                'select' => true,
                'affect' => true,
            ],
            'hoge'    => [
                'select' => true,
                'affect' => true,
            ],
            'integer' => [
                'select' => true,
                'affect' => true,
            ],
            'float'   => [
                'select' => true,
                'affect' => false,
            ],
        ], $database->getAutoCastType());

        that($database)->setAutoCastType(['integer' => ['hoge']])->wasThrown('must contain');

        $database->setAutoCastType([]);
    }

    /**
     * @dataProvider provideDatabase
     * @param Database $database
     */
    function test_declareVirtualTable($database)
    {
        $database->declareVirtualTable('virtual_table', [
            'foreign_p P' => [
                '*',
                '+foreign_c1 C1' => [
                    '*',
                ],
                'count_c2'       => $database->subcount('foreign_c2'),
            ],
        ], [
            'P.id >= ?' => 1,
        ]);

        $count = $database->getPlatform()->quoteIdentifier('*@count');
        $select = $database->select('virtual_table', [
            'C1.seq <> ?' => 2,
        ]);
        $this->assertStringIgnoreBreak("SELECT P.*,
(SELECT COUNT(*) AS $count FROM foreign_c2 WHERE foreign_c2.cid = P.id) AS count_c2,
C1.*
FROM foreign_p P
INNER JOIN foreign_c1 C1 ON C1.id = P.id
WHERE (P.id >= ?) AND (C1.seq <> ?)
", (string) $select);
        $this->assertEquals([1, 2], $select->getParams());

        $this->assertNull($database->getVirtualTable('not-found'));
    }

    /**
     * @dataProvider provideDatabase
     * @param Database $database
     */
    function test_declareCommonTable($database)
    {
        $database->refresh();
        $database->recache();

        $database->declareCommonTable([
            'fibonacci(n0, n)' => 'select 0, 1 union all select n, n0 + n from fibonacci WHERE n < 50',
            'selectbuilder'    => fn() => $database->selectAvg('aggregate.group_id2', [], 'group_id1'),
            'arrays'           => [
                'column'  => ['aggregate' => ['group_id1', 'max_id2' => 'MAX(group_id2)']],
                'groupBy' => 'group_id1',
            ],
        ]);

        $this->assertEquals([1, 1, 2, 3, 5, 8, 13, 21, 34, 55], $database->selectLists('fibonacci.n'));
        $this->assertEquals([
            1 => 10.0,
            2 => 10.0,
            3 => 15.0,
            4 => 20.0,
            5 => 20.0,
        ], $database->selectPairs('selectbuilder'));
        $this->assertEquals([
            1 => 10.0,
            2 => 10.0,
            3 => 20.0,
            4 => 20.0,
            5 => 20.0,
        ], $database->selectPairs('arrays'));
    }

    /**
     * @dataProvider provideDatabase
     * @param Database $database
     */
    function test_overrideColumns($database)
    {
        $database->overrideColumns([
            'test1'     => [
                'lower_name' => [
                    'type'   => 'string',
                    'select' => 'LOWER(%s.name1)',
                ],
            ],
            'test2'     => [
                'lower_name' => 'LOWER(%s.name2)',
                'is_a'       => [
                    'select' => ['LOWER(?)' => 'A'],
                ],
            ],
            'foreign_p' => [
                'gw'   => $database->foreign_c1,
                'qb1'  => $database->selectSum('foreign_c1'),
                'qb2'  => $database->subexists('foreign_c1'),
                'qb3'  => $database->subquery('foreign_c1'),
                'expr' => $database->raw('now'),
                'r0'   => function (): void { },
                'r1'   => function (): bool { },
                'r2'   => function (): int { },
                'r3'   => function (): string { },
                'r4'   => function (): \ArrayObject { },
                'r5'   => function (): \DateTime { },
            ],
        ]);
        $this->assertEquals('a', $database->selectValue('test1.lower_name', [], ['id'], 1));
        $this->assertEquals('a', $database->selectValue('test2.lower_name', [], ['id'], 1));
        $this->assertEquals('a', $database->selectValue('test2.is_a', [], ['id'], 1));
        $this->assertEquals('a', $database->selectValue('test2.is_a', [], ['id' => false], 1));

        $columns = $database->getSchema()->getTableColumns('foreign_p');
        $this->assertEquals('array', $columns['gw']->getType()->getName());
        $this->assertEquals('integer', $columns['qb1']->getType()->getName());
        $this->assertEquals('boolean', $columns['qb2']->getType()->getName());
        $this->assertEquals('array', $columns['qb3']->getType()->getName());
        $this->assertEquals('string', $columns['expr']->getType()->getName());
        $this->assertEquals('integer', $columns['r0']->getType()->getName());
        $this->assertEquals('boolean', $columns['r1']->getType()->getName());
        $this->assertEquals('integer', $columns['r2']->getType()->getName());
        $this->assertEquals('string', $columns['r3']->getType()->getName());
        $this->assertEquals('object', $columns['r4']->getType()->getName());
        $this->assertEquals('datetime', $columns['r5']->getType()->getName());

        $database->getSchema()->refresh();
    }

    /**
     * @dataProvider provideDatabase
     * @param Database $database
     */
    function test_addRelation($database)
    {
        $fkeys = $database->addRelation([
            'test1' => [
                'test' => [
                    'auto_fk1' => [
                        'id',
                    ],
                ],
            ],
            'test2' => [
                'test' => [
                    [
                        'id',
                    ],
                ],
            ],
        ]);
        $this->assertEquals(['auto_fk1', 'test2_test_0'], $fkeys);

        $this->assertEquals('SELECT test.*, test1.* FROM test INNER JOIN test1 ON test1.id = test.id', (string) $database->select('test+test1'));
        $this->assertEquals('SELECT test.*, test2.* FROM test INNER JOIN test2 ON test2.id = test.id', (string) $database->select('test+test2'));

        $fkeys = $database->addRelation([
            't_comment' => [
                't_article' => [
                    [
                        'comment_id' => 'article_id',
                    ],
                ],
            ],
        ]);
        $this->assertEquals(['t_comment_t_article_0'], $fkeys);
        $this->assertEquals([
            'fk_articlecomment',
            't_comment_t_article_0',
        ], array_keys($database->getSchema()->getTableForeignKeys('t_comment')));

        // 後処理
        $database->getSchema()->refresh();

        $fkeys = $database->getSchema()->getTableForeignKeys('t_comment');
        $this->assertEquals(['fk_articlecomment'], array_keys($fkeys));
    }

    /**
     * @dataProvider provideDatabase
     * @param Database $database
     */
    function test_addRelation_condition($database)
    {
        $fkeys = $database->addRelation([
            'tran_table1' => [
                'master_table' => [
                    'auto_1tomaster' => [
                        'master_id' => 'subid',
                        'options'   => [
                            'onUpdate'  => 'CASCADE',
                            'onDelete'  => 'CASCADE',
                            'condition' => ['category' => 'tran1'],
                        ],
                    ],
                ],
            ],
            'tran_table2' => [
                'master_table' => [
                    'auto_2tomaster' => [
                        'master_id' => 'subid',
                        'options'   => [
                            'onUpdate'  => 'SET NULL',
                            'onDelete'  => 'SET NULL',
                            'condition' => ['category' => 'tran2'],
                        ],
                    ],
                ],
            ],
            'tran_table3' => [
                'master_table' => [
                    'auto_3tomaster' => [
                        'master_id' => 'subid',
                        'options'   => [
                            'onUpdate'  => 'RESTRICT',
                            'onDelete'  => 'NO ACTION',
                            'condition' => ['category' => 'tran3'],
                        ],
                    ],
                ],
            ],
        ]);
        $this->assertEquals(['auto_1tomaster', 'auto_2tomaster', 'auto_3tomaster'], $fkeys);

        $fk1 = $database->getSchema()->getTableForeignKeys('tran_table1')['auto_1tomaster'];
        $this->assertEquals('CASCADE', $fk1->getOption('onUpdate'));
        $this->assertEquals('CASCADE', $fk1->getOption('onDelete'));
        $this->assertEquals(['category' => 'tran1'], $fk1->getOption('condition'));
        $this->assertEquals(true, $fk1->getOption('virtual'));

        $fk2 = $database->getSchema()->getTableForeignKeys('tran_table2')['auto_2tomaster'];
        $this->assertEquals('SET NULL', $fk2->getOption('onUpdate'));
        $this->assertEquals('SET NULL', $fk2->getOption('onDelete'));
        $this->assertEquals(['category' => 'tran2'], $fk2->getOption('condition'));
        $this->assertEquals(true, $fk2->getOption('virtual'));

        $fk3 = $database->getSchema()->getTableForeignKeys('tran_table3')['auto_3tomaster'];
        $this->assertEquals('RESTRICT', $fk3->getOption('onUpdate'));
        $this->assertEquals('NO ACTION', $fk3->getOption('onDelete'));
        $this->assertEquals(['category' => 'tran3'], $fk3->getOption('condition'));
        $this->assertEquals(true, $fk3->getOption('virtual'));

        // subwhere
        $rows = $database->selectArray([
            'master_table' => '*',
        ], [
            $database->subexists('tran_table1'),
            'subid' => 10,
        ]);
        $this->assertEquals([
            [
                "category" => "tran1",
                "subid"    => "10",
            ],
        ], $rows);

        // join1
        $rows = $database->selectArray([
            'master_table' => [
                '*',
                '+tran_table1' => ['*'],
            ],
        ], [
            'subid' => 10,
        ]);
        $this->assertEquals([
            [
                "category"  => "tran1",
                "subid"     => "10",
                "id"        => "101",
                "master_id" => "10",
            ],
            [
                "category"  => "tran1",
                "subid"     => "10",
                "id"        => "201",
                "master_id" => "10",
            ],
        ], $rows);

        // join2
        $rows = $database->selectArray([
            'tran_table1 TT' => [
                '*',
                '+master_table MT' => ['*'],
            ],
        ], [
            'subid' => 10,
        ]);
        $this->assertEquals([
            [
                "category"  => "tran1",
                "subid"     => "10",
                "id"        => "101",
                "master_id" => "10",
            ],
            [
                "category"  => "tran1",
                "subid"     => "10",
                "id"        => "201",
                "master_id" => "10",
            ],
        ], $rows);

        // subtable
        $rows = $database->selectArray([
            'master_table' => [
                'tran_table1 as t1' => ['*'],
                't2'                => $database->subselectArray('tran_table2')->setLazyMode('fetch'),
                't2tuple'           => $database->subselectTuple('tran_table2', [], [], 1),
            ],
        ], [
            'subid' => 10,
        ]);
        $this->assertEquals([
            [
                "t1"       => [
                    101 => [
                        "id"        => "101",
                        "master_id" => "10",
                    ],
                    201 => [
                        "id"        => "201",
                        "master_id" => "10",
                    ],
                ],
                "t2"       => [],
                "t2tuple"  => false,
                "category" => "tran1",
                "subid"    => "10",
            ],
            [
                "t1"       => [],
                "t2"       => [
                    [
                        "id"        => "101",
                        "master_id" => "10",
                    ],
                    [
                        "id"        => "201",
                        "master_id" => "10",
                    ],
                ],
                "t2tuple"  => [
                    "id"        => "101",
                    "master_id" => "10",
                ],
                "category" => "tran2",
                "subid"    => "10",
            ],
            [
                "t1"       => [],
                "t2"       => [],
                "t2tuple"  => false,
                "category" => "tran3",
                "subid"    => "10",
            ],
        ], $rows);

        if ($database->getPlatform() instanceof SqlitePlatform || $database->getPlatform() instanceof MySQLPlatform) {
            $sqls = $database->dryrun()->delete('master_table', [
                'subid' => 10,
            ]);
            $this->assertEquals([
                "DELETE FROM tran_table1 WHERE (master_id) IN (SELECT master_table.subid FROM master_table WHERE subid = '10')",
                "UPDATE tran_table2 SET master_id = NULL WHERE (master_id) IN (SELECT master_table.subid FROM master_table WHERE subid = '10')",
                "DELETE FROM master_table WHERE subid = '10'",
            ], $sqls);

            $sqls = $database->dryrun()->update('master_table', [
                'subid' => 21,
            ], [
                'subid' => 20,
            ]);
            $this->assertEquals([
                "UPDATE tran_table1 SET master_id = '21' WHERE (master_id) IN (SELECT master_table.subid FROM master_table WHERE subid = '20')",
                "UPDATE tran_table2 SET master_id = NULL WHERE (master_id) IN (SELECT master_table.subid FROM master_table WHERE subid = '20')",
                "UPDATE master_table SET subid = '21' WHERE subid = '20'",
            ], $sqls);

            if ($database->getPlatform() instanceof MySQLPlatform) {
                $affected = $database->delete('master_table', [
                    'subid' => 10,
                ]);
                // 通常外部キーと同様に affected row には換算されない
                $this->assertEquals(3, $affected);
                // tran_table1 は CASCADE なので消えている
                $this->assertEquals([], $database->selectLists('tran_table1.id', ['master_id' => 10]));
                // tran_table2 は SET NULL なので NULL
                $this->assertEquals([101, 201], $database->selectLists('tran_table2.id', ['master_id' => null]));

                $affected = $database->update('master_table', [
                    'subid' => 21,
                ], [
                    'subid' => 20,
                ]);
                // 通常外部キーと同様に affected row には換算されない
                $this->assertEquals(3, $affected);
                // tran_table1 は CASCADE なので更新されている
                $this->assertEquals([], $database->selectLists('tran_table1.id', ['master_id' => 20]));
                // tran_table2 は SET NULL なので NULL
                $this->assertEquals([101, 102, 201, 202], $database->selectLists('tran_table2.id', ['master_id' => null]));
            }

            // RESTRICT が効く
            that($database)->delete('master_table', [
                'subid' => 100,
            ])->wasThrown('Cannot delete or update');
            that($database)->update('master_table', [
                'subid' => 101,
            ], [
                'subid' => 100,
            ])->wasThrown('Cannot delete or update');

            // 外部キーを無効化すれば作用しない
            $database->switchForeignKey(false, 'auto_3tomaster');
            $database->delete('master_table', [
                'subid' => 100,
            ]);
            $database->update('master_table', [
                'subid' => 101,
            ], [
                'subid' => 100,
            ]);
        }
    }

    /**
     * @dataProvider provideDatabase
     * @param Database $database
     */
    function test_foreignKey($database)
    {
        // まず foreign_p<->foreign_c1 のリレーションがあることを担保して・・・
        $this->assertEquals('SELECT P.*, C.* FROM foreign_p P INNER JOIN foreign_c1 C ON C.id = P.id', (string) $database->select('foreign_p P + foreign_c1 C'));
        // 外部キーを削除すると・・・
        $fkey = $database->ignoreForeignKey('foreign_c1', 'foreign_p', 'id');
        // リレーションが消えるはず
        $this->assertStringContainsString('ON 1', (string ) $database->select('foreign_p P + foreign_c1 C'));
        // 戻り値は外部キーオブジェクトのはず
        $this->assertInstanceOf(Schema\ForeignKeyConstraint::class, $fkey);

        // 外部キーがないなら例外が投げられるはず
        that($database)->ignoreForeignKey('foreign_c1', 'foreign_p', 'id')->wasThrown('foreign key is not found');

        // まず test1<->test2 のリレーションがないことを担保して・・・
        $this->assertStringContainsString('ON 1', (string ) $database->select('foreign_p P + foreign_c1 C'));
        // 仮想キーを追加すると・・・
        $database->addForeignKey('foreign_c1', 'foreign_p', 'id');
        // リレーションが発生するはず
        $this->assertEquals('SELECT P.*, C.* FROM foreign_p P INNER JOIN foreign_c1 C ON C.id = P.id', (string) $database->select('foreign_p P + foreign_c1 C'));

        // さらに追加しても default:false にすれば・・・
        $fkey = $database->addForeignKey('foreign_c1', 'foreign_p', 'name', 'c1_p');
        $database->getSchema()->setForeignKeyMetadata($fkey, ['joinable' => false]);
        // リレーションに影響は出ない
        $this->assertEquals('SELECT P.*, C.* FROM foreign_p P INNER JOIN foreign_c1 C ON C.id = P.id', (string) $database->select('foreign_p P + foreign_c1 C'));
        // 明示的に指定すれば使える
        $this->assertEquals('SELECT P.*, C.* FROM foreign_p P INNER JOIN foreign_c1 C ON C.name = P.name', (string) $database->select('foreign_p P + foreign_c1:c1_p C'));

        // 後処理
        $database->getSchema()->refresh();
    }

    /**
     * @dataProvider provideDatabase
     * @param Database $database
     */
    function test_switchForeignKey($database)
    {
        // トランザクションありきの RDBMS がある
        $database->begin();
        try {
            $this->assertEquals(-1, $database->switchForeignKey(false, 'fk_parentchild1'));
            $this->assertEquals(-1, $database->switchForeignKey(false, 'fk_parentchild2'));

            // 外部キーエラーは発生しない
            $database->insert('foreign_c1', ['id' => 999, 'seq' => 1, 'name' => 'c1name1']);
            $database->insert('foreign_c2', ['cid' => 999, 'seq' => 2, 'name' => 'c2name1']);
        }
        finally {
            $database->rollback();
        }
        $this->assertEquals(0, $database->switchForeignKey(true, 'fk_parentchild1'));
        $this->assertEquals(0, $database->switchForeignKey(true, 'fk_parentchild2'));
    }

    /**
     * @dataProvider provideDatabase
     * @param Database $database
     */
    function test_view($database)
    {
        $v_blog_columns = $database->getSchema()->getTableColumns('v_blog');
        $this->assertEquals('integer', $v_blog_columns['article_id']->getType()->getName());
        $this->assertEquals('string', $v_blog_columns['title']->getType()->getName());
        $this->assertEquals('integer', $v_blog_columns['comment_id']->getType()->getName());
        $this->assertEquals('text', $v_blog_columns['comment']->getType()->getName());

        // まず v_blog<->t_article のリレーションがないことを担保して・・・
        $this->assertEquals('SELECT A.*, B.* FROM t_article A, v_blog B', (string) $database->select('t_article A,v_blog B'));
        // 仮想キーを追加すると・・・
        $database->addForeignKey('v_blog', 't_article', 'article_id');
        // リレーションが発生するはず
        $this->assertEquals('SELECT A.*, B.* FROM t_article A LEFT JOIN v_blog B ON B.article_id = A.article_id', (string) $database->select('t_article A < v_blog B'));

        // 後処理
        $database->getSchema()->refresh();
    }

    /**
     * @dataProvider provideDatabase
     * @param Database $database
     */
    function test_getEntityClass($database)
    {
        // 存在するならそれのはず
        $this->assertEquals(Article::class, $database->getEntityClass('t_article'));
        // 存在しないならEntityのはず
        $this->assertEquals(Entity::class, $database->getEntityClass('test'));

        // 直クラス名でも引ける(自動エイリアス機能で t_article は Article と読み替えられるのでどちらでも引けるようにしてある)
        $this->assertEquals(Article::class, $database->getEntityClass('Article'));
    }

    /**
     * @dataProvider provideDatabase
     * @param Database $database
     */
    function test_convertName($database)
    {
        // 存在するならそれのはず
        $this->assertEquals('Article', $database->convertEntityName('t_article'));
        // 存在しないならそのままのはず
        $this->assertEquals('test', $database->convertEntityName('test'));

        // 存在するならそれのはず
        $this->assertEquals('t_article', $database->convertTableName('Article'));
        // 存在しないならそのままのはず
        $this->assertEquals('test', $database->convertEntityName('test'));
    }

    /**
     * @dataProvider provideDatabase
     * @param Database $database
     */
    function test_entity_mapper($database)
    {
        /** @var CacheInterface $cacher */
        $cacher = $database->getOption('cacheProvider');

        // 前処理
        $cacher->delete('Database-tableMap');
        $backup = $database->getOption('tableMapper');

        // 同じエンティティ名を返すような実装だと例外が飛ぶはず
        $database->setOption('tableMapper', function ($tablename) {
            if ($tablename === 'test') {
                return null;
            }
            return 'hoge';
        });
        that($database)->_tableMap()->wasThrown('is already defined');

        // テーブル名とエンティティが一致しても例外が飛ぶはず
        $database->setOption('tableMapper', function ($tablename) {
            return $tablename . '1';
        });
        that($database)->_tableMap()->wasThrown('already defined');

        // null を返せば除外される
        $database->setOption('tableMapper', function ($tablename) {
            if ($tablename === 'test') {
                return 'TestClass';
            }
            return null;
        });
        that($database)->_tableMap()->is([
            'entityClass'  => [
                'TestClass' => null,
            ],
            'gatewayClass' => [
                'test'      => null,
                'TestClass' => null,
            ],
            'EtoT'         => [
                'TestClass' => 'test',
            ],
            'TtoE'         => [
                'test' => ['TestClass'],
            ],
        ]);

        // 後処理
        $cacher->delete('Database-tableMap');
        $database->setOption('tableMapper', $backup);
    }

    /**
     * @dataProvider provideDatabase
     * @param Database $database
     */
    function test_prepare($database)
    {
        // fetchXXX 系は stmt を受け付けてくれるはず
        $hogefuga = $database->getCompatiblePlatform()->getConcatExpression('?', ':fuga');
        $stmt = new Statement("select $hogefuga as hogefuga", ['hoge'], $database);
        $this->assertEquals([
            'hogefuga' => 'hogefuga',
        ], $database->fetchTuple($stmt, ['fuga' => 'fuga']));

        // 様々なメソッドで fetch できるはず
        $select = $database->select('test.name', 'id = :id')->prepare();
        $this->assertEquals('a', $select->value(['id' => 1]));
        $this->assertEquals(['b'], $select->lists(['id' => 2]));
        $this->assertEquals(['name' => 'c'], $select->tuple(['id' => 3]));

        //@todo emulation off な mysql で本当に prepare されているかテストする？
    }

    /**
     * @dataProvider provideDatabase
     * @param Database $database
     */
    function test_preparing($database)
    {
        // select
        $stmt = $database->prepareSelect('test', ['id' => $database->raw(':id')]);
        $this->assertEquals($stmt->executeSelect(['id' => 1])->fetchAllAssociative(), $database->fetchArray($stmt, ['id' => 1]));
        $this->assertEquals($stmt->executeSelect(['id' => 2])->fetchAllAssociative(), $database->fetchArray($stmt, ['id' => 2]));

        // select in subquery
        $stmt = $database->prepareSelect([
            'foreign_p' => [
                $database->submax('foreign_c1.id'),
                $database->subcount('foreign_c2'),
            ],
        ], [
            'id = :id',
            $database->subexists('foreign_c1'),
            $database->notSubexists('foreign_c2'),
        ]);
        $this->assertEquals($stmt->executeSelect(['id' => 1])->fetchAllAssociative(), $database->fetchArray($stmt, ['id' => 1]));
        $this->assertEquals($stmt->executeSelect(['id' => 2])->fetchAllAssociative(), $database->fetchArray($stmt, ['id' => 2]));

        // insert
        $stmt = $database->prepare()->insert('test', ['id' => $database->raw(':id'), ':name']);
        if (!$database->getCompatiblePlatform()->supportsIdentityUpdate()) {
            $database->getConnection()->executeStatement($database->getCompatiblePlatform()->getIdentityInsertSQL('test', true));
        }
        $stmt->executeAffect(['id' => 101, 'name' => 'XXX']);
        $stmt->executeAffect(['id' => 102, 'name' => 'YYY']);
        if (!$database->getCompatiblePlatform()->supportsIdentityUpdate()) {
            $database->getConnection()->executeStatement($database->getCompatiblePlatform()->getIdentityInsertSQL('test', false));
        }
        $this->assertEquals(['XXX', 'YYY'], $database->selectLists('test.name', ['id' => [101, 102]]));

        // update
        $stmt = $database->prepare()->update('test', [':name'], ['id = :id']);
        $stmt->executeAffect(['id' => 101, 'name' => 'updateXXX']);
        $stmt->executeAffect(['id' => 102, 'name' => 'updateYYY']);
        $this->assertEquals(['updateXXX', 'updateYYY'], $database->selectLists('test.name', ['id' => [101, 102]]));

        // :hoge, :fuga の簡易記法
        $stmt = $database->prepare()->update('test', [':name'], [':id']);
        $stmt->executeAffect(['id' => 101, 'name' => 'bindXXX']);
        $stmt->executeAffect(['id' => 102, 'name' => 'bindYYY']);
        $this->assertEquals(['bindXXX', 'bindYYY'], $database->selectLists('test.name', ['id' => [101, 102]]));

        // delete
        $stmt = $database->prepare()->delete('test', ['id = :id']);
        $stmt->executeAffect(['id' => 101]);
        $stmt->executeAffect(['id' => 102]);
        $this->assertEquals([], $database->selectLists('test.name', ['id' => [101, 102]]));

        if ($database->getCompatiblePlatform()->supportsReplace()) {
            // replace
            $stmt = $database->prepare()->replace('test', [':id', ':name', ':data']);
            $stmt->executeAffect(['id' => 101, 'name' => 'replaceXXX', 'data' => '']);
            $stmt->executeAffect(['id' => 102, 'name' => 'replaceXXX', 'data' => '']);
            $this->assertEquals(['replaceXXX', 'replaceXXX'], $database->selectLists('test.name', ['id' => [101, 102]]));
        }

        if ($database->getCompatiblePlatform()->supportsMerge()) {
            // modify
            $stmt = $database->prepare()->modify('test', [':id', ':name', ':data']);
            $stmt->executeAffect(['id' => 101, 'name' => 'modifyXXX', 'data' => '']);
            $stmt->executeAffect(['id' => 102, 'name' => 'modifyYYY', 'data' => '']);
            $stmt->executeAffect(['id' => 103, 'name' => 'modifyZZZ', 'data' => '']);
            $this->assertEquals(['modifyXXX', 'modifyYYY', 'modifyZZZ'], $database->selectLists('test.name', ['id' => [101, 102, 103]]));
        }

        // bulk insert
        if ($database->getCompatiblePlatform()->supportsIdentityUpdate()) {
            $stmt = $database->prepare()->insertArray('test', [
                ['id' => 201, 'name' => $database->raw(':name1')],
                ['id' => 202, 'name' => $database->raw(':name2')],
                ['id' => 203, 'name' => $database->raw(':name3')],
            ]);
            $stmt->executeAffect(['name1' => 'insertArrayX1', 'name2' => 'insertArrayY1', 'name3' => 'insertArrayZ1']);
            $this->assertEquals(['insertArrayX1', 'insertArrayY1', 'insertArrayZ1'], $database->selectLists('test.name', ['id' => [201, 202, 203]]));
        }

        // 例外発生時は元に戻るはず
        $database->setOption('preparing', 0);
        that($database)->prepare()->insert('notfound', [1])->wasThrown(Schema\SchemaException::tableDoesNotExist('notfound'));
        $this->assertSame(0, $database->getOption('preparing'));
    }

    /**
     * @dataProvider provideDatabase
     * @param Database $database
     */
    function test_dryrun($database)
    {
        // クエリ文字列配列を返す
        $this->assertEquals(["DELETE FROM test WHERE id = '1'"], $database->dryrun()->delete('test', ['id' => 1]));

        // Context で実装されているのでこの段階では普通に実行される
        $this->assertEquals(1, $database->delete('test', ['id' => 1]));
    }

    /**
     * @dataProvider provideDatabase
     * @param Database $database
     */
    function test_filterNullAtNotNullColumn($database)
    {
        // false だとまっとうな DBMS なら怒られる
        $database = $database->context(['filterNullAtNotNullColumn' => false]);
        that($database)->insert('notnulls', [
            'name'     => null,
            'cint'     => null,
            'cfloat'   => null,
            'cdecimal' => null,
        ])->wasThrown('null');

        // true なら not null な列に null を設定しても怒られない
        $database = $database->context(['filterNullAtNotNullColumn' => true]);
        $pk = $database->create('notnulls', [
            'id'       => 1,
            'name'     => null,
            'cint'     => null,
            'cfloat'   => null,
            'cdecimal' => null,
        ]);
        $this->assertEquals([
            'id'       => 1,
            'name'     => '',
            'cint'     => 1,
            'cfloat'   => 2.3,
            'cdecimal' => 4.56,
        ], $database->selectTuple('notnulls', $pk));
    }

    /**
     * @dataProvider provideDatabase
     * @param Database $database
     */
    function test_convertEmptyToNull($database)
    {
        $database->setConvertEmptyToNull(true);
        $this->assertEquals(1, $database->insert('auto', [
            'id'   => null,
            'name' => 'hoge',
        ]));
        $this->assertEquals(1, $database->insert('auto', [
            'id'   => '',
            'name' => 'hoge',
        ]));
    }

    /**
     * @dataProvider provideDatabase
     * @param Database $database
     */
    function test_convertTo($database)
    {
        $database->insert('misctype', [
            'id'        => 9,
            'pid'       => true,
            'cint'      => false,
            'cfloat'    => true,
            'cdecimal'  => false,
            'cstring'   => true,
            'ctext'     => false,
            'cbinary'   => '1',
            'cblob'     => '0',
            'carray'    => true,
            'cjson'     => "null",
            'cdate'     => 1234567890,
            'cdatetime' => 1234567890.123,
        ]);
        $microsecond = strpos($database->getPlatform()->getDateTimeFormatString(), '.u') === false ? "" : ".122999";
        $expected = [
            'id'        => 9,
            'pid'       => 1,
            'cint'      => 0,
            'cfloat'    => 1,
            'cdecimal'  => 0,
            'cstring'   => 1,
            'ctext'     => 0,
            'carray'    => 1,
            'cjson'     => "null",
            'cdate'     => '2009-02-14',
            'cdatetime' => "2009-02-14 08:31:30{$microsecond}",
        ];
        $this->assertEquals($expected, array_intersect_key($database->selectTuple('misctype', ['id' => 9]), $expected));

        if ($database->getPlatform() instanceof MySQLPlatform) {
            $database->insert('misctype', [
                'id'        => 10,
                'cint'      => false,
                'cfloat'    => true,
                'cdecimal'  => false,
                'cstring'   => 'あいうえおアイウエオ',
                'ctext'     => str_repeat('a', 256),
                'cbinary'   => 'かきくけこカキクケコ',
                'cblob'     => str_repeat('b', 256),
                'cdate'     => '2009-02-14',
                'cdatetime' => "2009-02-14 08:31:30",
            ]);
            $expected = [
                'cstring' => 'あいうえおアイウ',
                'ctext'   => str_repeat('a', 255),
                'cbinary' => 'かきくけこカキク',
                'cblob'   => str_repeat('b', 255),
            ];
            $this->assertEquals($expected, array_intersect_key($database->selectTuple('misctype', ['id' => 10]), $expected));
        }
    }

    /**
     * @dataProvider provideDatabase
     * @param Database $database
     */
    function test_checkSameColumn($database)
    {
        $database->setAutoCastType(['guid' => true]);
        $database->setCheckSameColumn('noallow');
        that($database)->selectArray('test.*, test.id')->wasThrown('cause noallow');
        $database->setAutoCastType(['guid' => true]);
        that($database)->fetchArray('select id as "A.id", id as "B.id" from test')->wasThrown('cause noallow');
        $database->setAutoCastType([]);

        $database->setCheckSameColumn('strict');
        $this->assertArrayHasKey('id', $database->selectTuple('test.*, test.id', [], [], 1));
        that($database)->selectAssoc([
            'test',
            '' => [
                'NULL as a',
                "'' as a",
            ],
        ])->wasThrown('cause strict');
        $database->setAutoCastType(['guid' => true]);
        $this->assertIsArray($database->fetchTuple('select 1 as "A.id", 1 as "B.id" from test where id = 1'));
        that($database)->fetchArray('select 1 as "A.id", 2 as "B.id" from test')->wasThrown('cause strict');
        $database->setAutoCastType([]);

        $database->setCheckSameColumn('loose');
        $this->assertArrayHasKey('id', $database->selectTuple('test.*, test.id', [], [], 1));
        $this->assertArrayHasKey('a', $database->selectTuple([
            'test',
            '' => [
                'NULL as a',
                'NULL as a',
                "'' as a",
            ],
        ], [], [], 1));
        that($database)->selectAssoc([
            'test',
            '' => [
                'NULL as a',
                '0 as a',
                '1 as a',
            ],
        ])->wasThrown('cause loose');
        $database->setAutoCastType(['guid' => true]);
        $this->assertIsArray($database->fetchTuple('select NULL as "A.id", 1 as "B.id", 1 as "C.id" from test where id = 1'));
        that($database)->fetchArray('select NULL as "A.id", 0 as "B.id", 1 as "C.id" from test')->wasThrown('cause loose');
        $database->setAutoCastType([]);

        // 子供にも効くはず
        that($database)->selectTuple([
            'test1' => [
                '*',
                'test2{id}' => $database->subselectArray([
                    'test2' => [
                        '*',
                    ],
                    ''      => [
                        'NULL as a',
                        '0 as a',
                        '1 as a',
                    ],
                ]),
            ],
        ], ['id' => 1])->wasThrown('is same column or alias');

        $database->setCheckSameColumn('hoge');
        that($database)->selectAssoc('test.*, test.id')->wasThrown(new \DomainException('invalid'));

        $database->setCheckSameColumn(null);
    }

    function test_tx_method()
    {
        $master = DriverManager::getConnection(['url' => 'sqlite:///:memory:']);
        $slave = DriverManager::getConnection(['url' => 'sqlite:///:memory:']);
        $database = new Database([$master, $slave]);

        // 初期値はマスターのはず
        $this->assertSame($master, $database->getConnection());

        // トランザクションが走ってないなら切り替えられるはず
        $this->assertSame($slave, $database->setConnection($slave)->getConnection());

        // bool でも切り替えられるはず
        $this->assertSame($master, $database->setConnection(true)->getConnection());

        // begin ～ rollback で値が増減するはず
        $this->assertEquals(1, $database->begin());
        $this->assertEquals(2, $database->begin());
        $this->assertEquals(1, $database->rollback());
        $this->assertEquals(2, $database->begin());
        $this->assertEquals(1, $database->rollback());
        $this->assertEquals(0, $database->rollback());

        // begin ～ comit で値が増減するはず
        $this->assertEquals(1, $database->begin());
        $this->assertEquals(2, $database->begin());
        $this->assertEquals(1, $database->commit());
        $this->assertEquals(2, $database->begin());
        $this->assertEquals(1, $database->commit());
        $this->assertEquals(0, $database->commit());

        // 一度 begin すると・・・
        $database->begin();
        // 変更のない切り替えはOKだが
        $database->setConnection($master);
        // 変更のある切り替えはNGのはず
        that($database)->setConnection($slave)->wasThrown("can't switch connection");
    }

    /**
     * @dataProvider provideDatabase
     * @param Database $database
     */
    function test_transaction($database)
    {
        $tx = $database->transaction();
        $this->assertInstanceOf(get_class(new Transaction($database)), $tx);

        $current = $database->count('test');
        $return = $database->transact(function (Database $db) {
            $db->delete('test', ["'1'" => '1']);
            return 'success';
        });
        $this->assertEquals('success', $return);
        $this->assertNotEquals($current, $database->count('test'));
    }

    /**
     * @dataProvider provideDatabase
     * @param Database $database
     */
    function test_transact_commit($database)
    {
        $current = $database->count('test');

        $database->transact(function (Database $db) {
            $db->delete('test', ["'1'" => '1']);
        });
        // コミットされているはず
        $this->assertNotEquals($current, $database->count('test'));
    }

    /**
     * @dataProvider provideDatabase
     * @param Database $database
     */
    function test_transact_rollback($database)
    {
        $current = $database->count('test');

        try {
            $database->transact(function (Database $db) {
                $db->getMasterConnection()->delete('test', [1 => 1]);
                throw new \Exception();
            });
        }
        catch (\Exception) {
            // ロールバックされているはず
            $this->assertEquals($current, $database->count('test'));
            return;
        }

        $this->fail();
    }

    /**
     * @dataProvider provideDatabase
     * @param Database $database
     */
    function test_transact_catch($database)
    {
        $current = $database->count('test');

        $database->transact(function (Database $db) {
            $db->getMasterConnection()->delete('test', [1 => 1]);
            throw new \Exception();
        }, function () use ($database, $current) {
            // ロールバックされているはず
            $this->assertEquals($current, $database->count('test'));
        }, [], false);
        // ↑の catch イベントが呼ばれていることを担保
        $this->assertEquals(1, \PHPUnit\Framework\Assert::getCount());
    }

    /**
     * @dataProvider provideDatabase
     * @param Database $database
     */
    function test_preview($database)
    {
        $logs = $database->preview(function (Database $db) {
            $db->delete('test');
            $db->insert('test', ['id' => '1']);
        });
        $this->assertContains("DELETE FROM test", $logs);
        $this->assertContains("INSERT INTO test (id) VALUES (1)", $logs);
    }

    /**
     * @dataProvider provideDatabase
     * @param Database $database
     */
    function test_raw($database)
    {
        $raw = $database->raw('NOW()', [1, 2, 3]);
        $this->assertTrue($raw instanceof Expression);
        $this->assertEquals('NOW()', $raw->merge($params));
        $this->assertEquals([1, 2, 3], $params);
    }

    /**
     * @dataProvider provideDatabase
     * @param Database $database
     */
    function test_operator($database)
    {
        $assert = function ($expectedQuery, $expectedParams, Expression $actual, $trim = false) {
            $actualQuery = $actual->getQuery();
            $actualParams = $actual->getParams();
            if ($trim) {
                $expectedQuery = preg_replace('#\s#', '', $expectedQuery);
                $actualQuery = preg_replace('#\s#', '', $actualQuery);
            }
            $this->assertEquals($expectedQuery, $actualQuery);
            $this->assertEquals($expectedParams, $actualParams);
        };

        // 基本的には Where::build と同じだし、実装も真似ている
        // のでここでは代表的な演算子のみに留める

        // = になるはず
        $assert('(column_name = ?)', [1], $database->operator(['column_name' => 1]));
        // IN になるはず
        $assert('(column_name IN (?,?,?))', [1, 2, 3], $database->operator(['column_name' => [1, 2, 3]]));
        // LIKE演算子明示
        $assert('(column_name LIKE ?)', ['%hogera%'], $database->operator(['column_name:%LIKE%' => ['hogera']]));
        // 区間演算子明示
        $assert('(column_name >= ? AND column_name <= ?)', [1, 99], $database->operator(['column_name:[~]' => [1, 99]]));
        // 上記すべての複合
        $assert(
            '((column_nameE = ?) AND (column_nameI IN (?,?,?)) AND (column_name LIKE ?) AND (column_name >= ? AND column_name <= ?))',
            [1, 1, 2, 3, '%hogera%', 1, 99],
            $database->operator([
                'column_nameE'       => 1,
                'column_nameI'       => [1, 2, 3],
                'column_name:%LIKE%' => ['hogera'],
                'column_name:[~]'    => [1, 99],
            ])
        );
        // 上記すべての複合かつ複数引数（OR 結合される）
        $assert(
        // わかりづらすぎるので適宜改行を入れてある
            "
            (
              (
                (column_nameE = ?) AND
                (column_nameI IN (?,?,?)) AND
                (column_name LIKE ?) AND
                (column_name >= ? AND column_name <= ?)
              )
              OR
              (
                (column_name2E = ?) AND
                (column_name2I IN (?,?)) AND
                (
                  (or_column1 = ?) OR (or_column2 = ?)
                )
              )
            )",
            [1, 1, 2, 3, '%hogera%', 1, 99, 101, 102, 103, 'hoge', 'fuga'],
            $database->operator([
                'column_nameE'       => 1,
                'column_nameI'       => [1, 2, 3],
                'column_name:%LIKE%' => ['hogera'],
                'column_name:[~]'    => [1, 99],
            ], [
                'column_name2E' => 101,
                'column_name2I' => [102, 103],
                [
                    'or_column1' => 'hoge',
                    'or_column2' => 'fuga',
                ],
            ])
            , true);
    }

    /**
     * @dataProvider provideDatabase
     * @param Database $database
     */
    function test_binder($database)
    {
        $binder = $database->binder();
        $this->assertEquals('select ? WHERE ? and (?, ?, ?)', "select {$binder(1)} WHERE {$binder(2)} and ({$binder([3, 4, 5])})");
        $this->assertEquals([1, 2, 3, 4, 5], (array) $binder);

        $binder = $database->binder();
        $select = $database->select([
            'f' => new Expression('F(?)', 'arg'),
        ], [
            'id'   => [7, 8, 9],
            'name' => 'hoge',
        ]);
        $this->assertEquals(
            'select ? WHERE (SELECT F(?) AS f WHERE (id IN (?,?,?)) AND (name = ?)) = ? and (?, ?, ?)',
            "select {$binder(1)} WHERE {$binder($select)} = {$binder(99)} and ({$binder([3, 4, 5])})");
        $this->assertEquals([1, 'arg', 7, 8, 9, 'hoge', 99, 3, 4, 5], (array) $binder);

        $binder = $database->binder();
        $this->assertEquals(
            'select ?,?',
            "select {$binder(null)},{$binder([])}");
        $this->assertEquals([null, null], (array) $binder);
    }

    /**
     * @dataProvider provideDatabase
     * @param Database $database
     */
    function test_quoteIdentifier($database)
    {
        // カバレッジ以上の意味はない
        $this->assertEquals($database->getPlatform()->quoteIdentifier('hogera'), $database->quoteIdentifier('hogera'));
    }

    /**
     * @dataProvider provideDatabase
     * @param Database $database
     */
    function test_quote($database)
    {
        $this->assertEquals("NULL", $database->quote(null, null));
        $this->assertEquals("0", $database->quote(false, null));
        $this->assertEquals("1", $database->quote(true, null));
        $this->assertEquals("'1'", $database->quote(1, null));
        $this->assertEquals("'hoge'", $database->quote(fn() => 'hoge', null));

        // int を特別扱いしてるので担保する（SQLServer は int をそのまま返すのがテスト上都合が悪い）
        if ($database->getCompatibleConnection()->getName() !== 'sqlsrv') {
            $this->assertEquals($database->getConnection()->quote(1), $database->quote(1, null));
        }
    }

    /**
     * @dataProvider provideDatabase
     * @param Database $database
     */
    function test_queryInto($database)
    {
        // 非連番パラメータの時の挙動がドライバーで異なる可能性があるので担保する
        $this->assertEquals([
            'a' => 1,
            'b' => 2,
        ], $database->fetchTuple('select ? as a, ? as b', [
            3 => 1,
            1 => 2,
        ]));

        $this->assertEquals("'1','2'", $database->queryInto('?,?', [1, 2]));
        $this->assertEquals("'1','2'", $database->queryInto('?,?', [9 => 1, 8 => 2]));
        $this->assertEquals("'1','2'", $database->queryInto(':hoge,:fuga', ['hoge' => 1, 'fuga' => 2]));
        $this->assertEquals("hoge", $database->queryInto('hoge'));
        $this->assertEquals("'1','2'", $database->queryInto('?,:hoge', [1, 'hoge' => 2]));
        $this->assertEquals("'2','1','3'", $database->queryInto(':hoge,?,:fuga', [1, 'fuga' => 3, 'hoge' => 2]));
        $this->assertEquals("'1','2','3'", $database->queryInto(new Expression('?,?,?', [1, 2, 3])));

        // 他方が包含したり同名だったりすると予期せぬ動作になることがあるのでテスト
        $this->assertEquals("'1', '2'", $database->queryInto(':hogehoge, :hoge', ['hoge' => 2, 'hogehoge' => 1]));
        $this->assertEquals("'2', '2'", $database->queryInto(':hoge, :hoge', ['hoge' => 2]));

        // バックスラッシュの脆弱性があったのでテスト
        $injected = "\\\' EvilString -- ";
        $quoted = $database->quote($injected);
        $query1 = $database->queryInto('select ?', [$injected]);
        $query2 = $database->queryInto('select :hoge', ['hoge' => $injected]);
        $this->assertEquals("select $quoted", $query1);
        $this->assertEquals("select $quoted", $query2);
        // 視認しづらいので、実際に投げてエラーにならないことを担保する
        $this->assertStringContainsString('EvilString', $database->fetchValue($query1));
        $this->assertStringContainsString('EvilString', $database->fetchValue($query2));

        // Queryable とパラメータを投げることは出来ない（足りない分を補填する形ならOKだが、大抵の場合は誤り）
        that($database)->queryInto(new Expression('?,?,?', [1, 2, 3]), [1, 2, 3])->wasThrown("long");

        // プレースホルダを含む脆弱性があったのでテスト
        that($database)->queryInto('select ?', [])->wasThrown("does not have");
        that($database)->queryInto('select ?', [1, 2])->wasThrown("long");

        // 不一致だと予期せぬ動作になることがあるのでテスト
        that($database)->queryInto(':hoge', ['fuga' => 1])->wasThrown("does not have");
    }

    /**
     * @dataProvider provideDatabase
     * @param Database $database
     */
    function test_syntax($database)
    {
        $cplatform = $database->getCompatiblePlatform();

        // CASE WHEN の条件なしとか ELSE 節とかを実際に投げてみて正当性を担保
        $syntax = $cplatform->getCaseWhenSyntax("2", [1 => 10, 2 => 20], 99);
        $this->assertEquals(20, $database->fetchValue("SELECT $syntax", $syntax->getParams()));
        $syntax = $cplatform->getCaseWhenSyntax("9", [1 => 10, 2 => 20], 99);
        $this->assertEquals(99, $database->fetchValue("SELECT $syntax", $syntax->getParams()));

        // SQLServer は LIKE に特殊性があるので実際に投げてみて正当性を担保
        $this->assertSame([], $database->selectArray('test', ['name:LIKE' => 'w%r_o[d',]));

        // SQLServer は GROUP_CONCAT に対応していないのでトラップ
        $this->trapThrowable('is not supported by platform');
        $syntax = $cplatform->getGroupConcatSyntax('name', '|');
        $this->assertEquals('a|b|c|d|e|f|g|h|i|j', $database->fetchValue("SELECT $syntax FROM test"));
    }

    /**
     * @dataProvider provideDatabase
     * @param Database $database
     */
    function test_export($database)
    {
        $path = sys_get_temp_dir() . '/export.tmp';

        $database->exportCsv(['file' => $path], 'test');
        $this->assertStringEqualsFile($path, "1,a,\n2,b,\n3,c,\n4,d,\n5,e,\n6,f,\n7,g,\n8,h,\n9,i,\n10,j,\n");

        $database->exportJson(['file' => $path], 'test');
        $this->assertJson(file_get_contents($path));

        $database->setCheckSameColumn('loose');
        that($database)->export('csv', 'select test.id, 0 as id from test')->wasThrown("cause loose");
        $database->setCheckSameColumn(null);

        that($database)->export('Hoge', 'select 1')->wasThrown(new \BadMethodCallException('undefined'));
    }

    /**
     * @dataProvider provideDatabase
     * @param Database $database
     */
    function test_gather($database)
    {
        $database->import([
            'g_ancestor' => [
                [
                    'ancestor_name' => 'A',
                    'g_parent'      => [
                        [
                            'parent_name' => 'AA',
                            'g_child'     => [
                                ['child_name' => 'AAA'],
                                ['child_name' => 'AAB'],
                            ],
                        ],
                        [
                            'parent_name' => 'AB',
                            'g_child'     => [
                                ['child_name' => 'ABA'],
                                ['child_name' => 'ABB'],
                            ],
                        ],
                    ],
                ],
                [
                    'ancestor_name' => 'B',
                    'g_parent'      => [
                        [
                            'parent_name' => 'BA',
                            'g_child'     => [
                                ['child_name' => 'BAA'],
                                ['child_name' => 'BAB'],
                            ],
                        ],
                        [
                            'parent_name' => 'BB',
                            'g_child'     => [
                                ['child_name' => 'BBA'],
                                ['child_name' => 'BBB'],
                            ],
                        ],
                    ],
                ],
            ],
        ]);

        $this->assertEquals([
            'g_ancestor' => [
                1 => ['ancestor_id' => '1',],
            ],
            'g_parent'   => [
                1 => ['parent_id' => '1',],
                2 => ['parent_id' => '2',],
            ],
            'g_child'    => [
                3 => ['child_id' => '3',],
                4 => ['child_id' => '4',],
            ],
        ], $database->gather('g_ancestor', ['' => 1]));

        $this->assertEquals([
            'g_child'    => [
                3 => ['child_id' => '3',],
            ],
            'g_parent'   => [
                2 => ['parent_id' => '2',],
            ],
            'g_ancestor' => [
                1 => ['ancestor_id' => '1',],
            ],
        ], $database->gather('g_child', ['' => 3], [], true));

        $this->assertEquals([
            'g_ancestor' => [
                2 => ['ancestor_id' => '2',],
            ],
            'g_parent'   => [
                3 => ['parent_id' => '3',],
            ],
            'g_child'    => [
                5 => ['child_id' => '5',],
            ],
        ], $database->gather('g_ancestor', ['' => 2], [
            'g_parent' => [
                'parent_id' => 3,
            ],
            'g_child'  => [
                'child_id <= ?' => 5,
            ],
        ]));
    }

    /**
     * @dataProvider provideDatabase
     * @param Database $database
     */
    function test_differ($database)
    {
        // PostgreSQL は string = int の比較でコケるのでスルー
        if ($database->getPlatform() instanceof PostgreSQLPlatform) {
            return;
        }

        $this->assertEquals([], $database->differ([], 'multiprimary', ['multiprimary.mainid' => 1]));

        $this->assertEquals([
            'b' => ['subid' => 1, 'name' => 'x'],
            'c' => ['subid' => 2, 'name' => 'y', 'dummy' => null],
            'd' => ['subid' => 3, 'name' => 'x'],
            'e' => ['subid' => 6, 'name' => 'f'],
        ], $database->differ([
            'a' => ['subid' => 1, 'name' => 'a'],
            'b' => ['subid' => 1, 'name' => 'x'],
            'c' => ['subid' => 2, 'name' => 'y', 'dummy' => null],
            'd' => ['subid' => 3, 'name' => 'x'],
            'e' => ['subid' => 6, 'name' => 'f'],
        ], 'multiprimary', ['multiprimary.mainid' => 1]));

        that($database)->differ([
            ['unmatch1' => 1],
            ['unmatch2' => 2],
        ], 'multiprimary')->wasThrown('row is empty');
        that($database)->differ([
            ['mainid' => 1],
            ['subid' => 1],
        ], 'multiprimary')->wasThrown('column is unmatched');
    }

    /**
     * @dataProvider provideDatabase
     * @param Database $database
     */
    function test_fetch_string($database)
    {
        // 数値プレースホルダや名前付きプレースホルダが壊れていないことを担保
        $rows1 = $database->fetchArray('select * from test where id in(?, ?)', [1, 2]);
        $rows2 = $database->fetchArray('select * from test where id in(:id1, :id2)', ['id1' => 1, 'id2' => 2]);
        $this->assertEquals($rows1, $rows2);
    }

    /**
     * @dataProvider provideDatabase
     * @param Database $database
     */
    function test_fetch_builder($database)
    {
        $select = $database->select('test', ['id' => 1]);
        that($database)->fetchTuple($select, [1])->wasThrown('both $builder and fetch argument');
    }

    /**
     * @dataProvider provideDatabase
     * @param Database $database
     */
    function test_fetch_mode($database)
    {
        $select = $database->select('test')->limit(1)->cast(Entity::class);
        $this->assertInstanceOf(Entity::class, $select->tuple());
    }

    /**
     * @dataProvider provideDatabase
     * @param Database $database
     */
    function test_fetch_entity($database)
    {
        $tuple = $database->entityTuple('t_article(1)');
        $this->assertEquals([$tuple], $database->entityArray('t_article(1)'));
        $this->assertEquals([1 => $tuple], $database->entityAssoc('t_article(1)'));

        // 明示的に指定されているときは伝播しない
        $row = $database->select([
            't_article.*' => [
                'children' => $database->subselectAssoc('t_comment ManagedComment'),
            ],
        ])->limit(1)->cast()->tuple();
        $this->assertInstanceOf(Article::class, $row);
        $this->assertContainsOnlyInstancesOf(ManagedComment::class, $row['children']);

        // 親子呼び出しと・・・
        $row1 = $database->select('t_article/t_comment')->limit(1)->cast()->tuple();

        // 怠惰呼び出しと・・・
        $row2 = $database->select('t_article.**')->limit(1)->cast()->tuple();

        // カラム呼び出しと・・・
        $row3 = $database->select([
            't_article.*' => [
                't_comment' => ['*'],
            ],
        ])->limit(1)->cast()->tuple();

        // 完全指定呼び出しが・・・
        $row4 = $database->select([
            't_article.*' => [
                'Comment' => $database->subselectAssoc('t_comment'),
            ],
        ])->limit(1)->cast()->tuple();

        // 全て一致するはず
        $this->assertEquals($row1, $row2);
        $this->assertEquals($row2, $row3);
        $this->assertEquals($row3, $row4);
        $this->assertEquals($row4, $row1);

        // エイリアスを指定すればそれが優先されるはず
        $row2 = $database->selectTuple([
            't_article.*' => [
                't_comment AS hogera' => ['*'],
            ],
        ], [], [], 1);
        $this->assertArrayHasKey('hogera', $row2);
    }

    /**
     * @dataProvider provideDatabase
     * @param Database $database
     */
    function test_fetchArray($database)
    {
        $rows = $database->selectArray('test', [], [], [5 => 1]);
        $val = reset($rows);
        $key = key($rows);
        $this->assertEquals(0, $key);
        $this->assertEquals([
            'id'   => 6,
            'name' => 'f',
            'data' => '',
        ], $val);
    }

    /**
     * @dataProvider provideDatabase
     * @param Database $database
     */
    function test_fetchAssoc($database)
    {
        $rows = $database->selectAssoc('test', [], [], [5 => 1]);
        $val = reset($rows);
        $key = key($rows);
        $this->assertEquals(6, $key);
        $this->assertEquals([
            'id'   => 6,
            'name' => 'f',
            'data' => '',
        ], $val);
    }

    /**
     * @dataProvider provideDatabase
     * @param Database $database
     */
    function test_fetchLists($database)
    {
        $cols = $database->selectLists('test.name', [], [], [5 => 3]);
        $this->assertEquals([
            'f',
            'g',
            'h',
        ], $cols);
    }

    /**
     * @dataProvider provideDatabase
     * @param Database $database
     */
    function test_fetchPairs($database)
    {
        $pairs = $database->selectPairs('test.id,name', [], [], [5 => 1]);
        $val = reset($pairs);
        $key = key($pairs);
        $this->assertEquals(6, $key);
        $this->assertEquals('f', $val);
    }

    /**
     * @dataProvider provideDatabase
     * @param Database $database
     */
    function test_fetchRow($database)
    {
        $row = $database->selectTuple('test.id,name', [], [], [5 => 1]);
        $this->assertEquals([
            'id'   => 6,
            'name' => 'f',
        ], $row);

        $one = $database->selectTuple('test.id,name', ['1=0']);
        $this->assertFalse($one);

        that($database)->selectTuple('test.id,name')->wasThrown('too many');
    }

    /**
     * @dataProvider provideDatabase
     * @param Database $database
     */
    function test_fetchValue($database)
    {
        $one = $database->selectValue('test.name', [], [], [5 => 1]);
        $this->assertEquals('f', $one);

        $one = $database->selectValue('test.name', ['1=0']);
        $this->assertFalse($one);

        that($database)->selectValue('test.id')->wasThrown('too many');
    }

    /**
     * @dataProvider provideDatabase
     * @param Database $database
     */
    function test_fetch_autoCastType($database)
    {
        $database->setAutoCastType([
            'integer'      => true,
            'datetime'     => [
                'select' => true,
                'affect' => false,
            ],
            'datetimetz'   => [
                'select' => true,
                'affect' => false,
            ],
            'simple_array' => [
                'select' => function ($value, $platform) {
                    if ($this instanceof Type) {
                        return $this->convertToPHPValue($value, $platform);
                    }
                },
                'affect' => function ($value, $platform) {
                    if ($this instanceof Type) {
                        return $this->convertToDatabaseValue($value, $platform);
                    }
                },
            ],
            'json'         => [
                'select' => true,
                'affect' => true,
            ],
            'closure'      => [
                'select' => fn($value) => explode(',', $value),
                'affect' => false,
            ],
        ]);

        $database->getSchema()->setTableColumn('misctype', 'carray', ['type' => Types::SIMPLE_ARRAY]);
        $database->getSchema()->setTableColumn('misctype', 'cjson', ['type' => Types::JSON]);

        $database->insert('misctype', [
            'cint'      => 1,
            'cfloat'    => 1.1,
            'cdecimal'  => 1.2,
            'cdate'     => '2012-12-12',
            'cdatetime' => '2012-12-12 12:34:56',
            'cstring'   => 'ho,ge',
            'ctext'     => 'fuga',
            'carray'    => [1, 2, 3, 4, 5, 6, 7, 8, 9],
            'cjson'     => new Expression('?', [json_encode(['a' => 'A'])]),
        ]);
        $row = $database->selectTuple([
            'misctype MT' => [
                'cint',
                'cdatetime',
                'cstring|closure'     => 'cstring',
                'carray',
                'cjson',
                'tarray|simple_array' => 'carray',
                'tjson|json'          => 'cjson',
            ],
            ''            => [
                'now' => $database->getCompatiblePlatform()->getNowExpression(0),
            ],
        ], [], [], 1);
        $this->assertSame(1, $row['cint']);
        $this->assertEquals(['ho', 'ge'], $row['cstring']);
        $this->assertEquals([1, 2, 3, 4, 5, 6, 7, 8, 9], $row['tarray']);
        $this->assertEquals(['a' => 'A'], $row['tjson']);
        if (!$database->getPlatform() instanceof SQLServerPlatform && $database->getCompatibleConnection()->getName() !== 'sqlite3') {
            $this->assertEquals([1, 2, 3, 4, 5, 6, 7, 8, 9], $row['carray']);
            $this->assertEquals(['a' => 'A'], $row['cjson']);
        }
        if (!$database->getPlatform() instanceof SqlitePlatform) {
            $this->assertInstanceOf('\DateTime', $row['cdatetime']);
            $this->assertInstanceOf('\DateTime', $row['now']);
        }

        // 子供ネストもOK
        $this->assertSame([
            'article_id' => 1,
            'comments'   => [
                1 => ['comment_id' => 1],
                2 => ['comment_id' => 2],
                3 => ['comment_id' => 3],
            ],
        ], $database->selectTuple([
            't_article' => [
                'article_id',
                't_comment comments' => ['comment_id'],
            ],
        ], [], [], 1));

        $supported = $database->getCompatibleConnection()->getSupportedMetadata();
        if ($supported['table&&column']) {
            // テーブル取得がサポートされていれば * だけで型を活かすことができる
            $row = $database->selectTuple('misctype', [], [], 1);
            $this->assertSame(1, $row['cint']);
            $this->assertInstanceOf('\DateTime', $row['cdatetime']);
            $this->assertEquals([1, 2, 3, 4, 5, 6, 7, 8, 9], $row['carray']);

            // 生クエリでも可能
            $row = $database->fetchTuple('select * from misctype');
            $this->assertSame(1, $row['cint']);
            $this->assertInstanceOf('\DateTime', $row['cdatetime']);
            $this->assertEquals([1, 2, 3, 4, 5, 6, 7, 8, 9], $row['carray']);
        }
        if ($supported['actualColumnName']) {
            // オリジナルカラム取得もサポートされていればエイリアスを張っても型を活かすことができる
            $row = $database->fetchTuple('select cint as cint2, cdatetime as cdatetime2, carray as carray2 from misctype MT');
            $this->assertSame(1, $row['cint2']);
            $this->assertInstanceOf('\DateTime', $row['cdatetime2']);
            $this->assertEquals([1, 2, 3, 4, 5, 6, 7, 8, 9], $row['carray2']);
        }

        // ビルダレベルのカバレッジ用
        $dummy = self::getDummyDatabase();
        $dummy->modify('test', ['id' => 1]);
        $row = $dummy->selectTuple('test.id', ['id' => 1]);
        $this->assertSame(1, $row['id']);
        $select = $dummy->select([])->from($dummy->select('test', ['' => 1]), 't')->addSelect(['id' => 't.id', 'hoge.num' => 123]);
        $row = $select->tuple();
        $this->assertSame(1, $row['id']);
        $this->assertSame(123, $row['hoge.num']);

        $database->setAutoCastType([]);
        $database->getSchema()->refresh();
    }

    /**
     * @dataProvider provideDatabase
     * @param Database $database
     */
    function test_fetch_misc($database)
    {
        that($database)->fetchArray('invalid')->wasThrown();
        that($database)->fetchAssoc('invalid')->wasThrown();
        that($database)->fetchLists('invalid')->wasThrown();
        that($database)->fetchPairs('invalid')->wasThrown();
        that($database)->fetchTuple('invalid')->wasThrown();
        that($database)->fetchValue('invalid')->wasThrown();
    }

    /**
     * @dataProvider provideDatabase
     * @param Database $database
     */
    function test_yield($database)
    {
        $it = $database->yieldLists('test.name', ['id' => [2, 3]]);
        $this->assertInstanceOf(Yielder::class, $it);
        $this->assertEquals(['b', 'c'], iterator_to_array($it));

        $it = $database->yieldArray('test', ['id' => 1]);
        $this->assertInstanceOf(Yielder::class, $it);
        $this->assertEquals([
            [
                'id'   => '1',
                'name' => 'a',
                'data' => '',
            ],
        ], iterator_to_array($it));

        $it = $database->yieldArray($database->select([
            'test' => [
                'id',
                'name',
                'test1{id:id}' => [
                    'name1',
                ],
                'test2{id:id}' => [
                    'name2',
                ],
            ],
        ], ['id' => [1, 2, 3, 4]]), ['id' => [2, 3]]);
        $this->assertEquals([
            [
                "id"    => "2",
                "name"  => "b",
                "test1" => [
                    "name1" => "b",
                ],
                "test2" => [
                    "name2" => "B",
                ],
            ],
            [
                "id"    => "3",
                "name"  => "c",
                "test1" => [
                    "name1" => "c",
                ],
                "test2" => [
                    "name2" => "C",
                ],
            ],
        ], iterator_to_array($it));
    }

    /**
     * @dataProvider provideDatabase
     * @param Database $database
     */
    function test_perform($database)
    {
        $database = $database->context(['checkSameKey' => 'noallow']);
        $rows = [
            $row1 = ['id' => 'k', 'value' => 'v1'],
            $row2 = ['id' => 'k', 'value' => 'v2'],
        ];

        that($database)->perform($rows, 'assoc')->wasThrown("duplicated key k");
        that($database)->perform($rows, 'pairs')->wasThrown("duplicated key k");
        that($database)->perform([['k']], 'pairs')->wasThrown("missing value of k");

        $database = $database->context(['checkSameKey' => 'skip']);

        $this->assertEquals(['k' => $row1], $database->perform($rows, 'assoc'));
        $this->assertEquals(['k' => end($row1)], $database->perform($rows, 'pairs'));

        $database = $database->context(['checkSameKey' => null]);

        $this->assertEquals(['k' => $row2], $database->perform($rows, 'assoc'));
        $this->assertEquals(['k' => end($row2)], $database->perform($rows, 'pairs'));

        $this->assertEquals(['hoge'], $database->perform([['hoge']], 'lists'));
        that($database)->perform([], 'hoge')->wasThrown("unknown fetch method 'hoge'");
    }

    /**
     * @dataProvider provideDatabase
     * @param Database $database
     */
    function test_describe($database)
    {
        $this->assertInstanceOf(Schema\Schema::class, $database->describe());
        $this->assertInstanceOf(Schema\Table::class, $database->describe('t_article'));
        $this->assertInstanceOf(Schema\Table::class, $database->describe('v_blog'));
        $this->assertInstanceOf(Schema\ForeignKeyConstraint::class, $database->describe('fk_articlecomment'));
        $this->assertInstanceOf(Schema\Column::class, $database->describe('t_article.article_id'));
        $this->assertInstanceOf(Schema\Index::class, $database->describe('t_article.secondary'));
        that($database)->describe('hogera')->wasThrown("undefined schema object");
    }

    /**
     * @dataProvider provideDatabase
     * @param Database $database
     */
    function test_echoAnnotation($database)
    {
        // 定義に違いがあるわけではない（実はあるけど）ので sqlite だけで十分
        if (!$database->getPlatform() instanceof SqlitePlatform) {
            return;
        }

        $database = $database->context();
        $database->setAutoCastType([
            'birthday' => new class() extends AbstractType {
                public function convertToPHPValue($value, AbstractPlatform $platform): \DateTimeImmutable
                {
                    return parent::convertToPHPValue($value, $platform);
                }
            },
        ]);
        $database->overrideColumns([
            'misctype' => [
                'cdate' => [
                    'type' => 'birthday',
                ],
            ],
        ]);

        $annotation = $database->echoAnnotation('ryunosuke\\Test\\dbml\\Annotation', __DIR__ . '/../../annotation.php');
        $this->assertStringContainsString('namespace ryunosuke\\Test\\dbml\\Annotation;', $annotation);
        $this->assertStringContainsString('trait TableGatewayProvider', $annotation);
        $this->assertStringContainsString('class Database', $annotation);
        $this->assertStringContainsString('class ArticleTableGateway extends', $annotation);
        $this->assertStringContainsString('class CommentTableGateway extends', $annotation);
        $this->assertStringContainsString('class ManagedCommentTableGateway extends', $annotation);
        $this->assertStringContainsString('class ArticleEntity extends', $annotation);
        $this->assertStringContainsString('class CommentEntity extends', $annotation);
        $this->assertStringContainsString('class ManagedCommentEntity extends', $annotation);
        $this->assertStringContainsString('@var \\DateTimeImmutable', $annotation);
        $this->assertStringContainsString('$tableDescriptor = [], $where = [], $orderBy = [], $limit = [], $groupBy = [], $having = []', $annotation);

        $database->unstackAll();
    }

    /**
     * @dataProvider provideDatabase
     * @param Database $database
     */
    function test_echoPhpStormMeta($database)
    {
        $database = $database->context();
        $database->setAutoCastType([
            Types::SIMPLE_ARRAY => [
                'select' => function (): \ArrayObject { },
                'affect' => false,
            ],
            'birthday'          => new class() extends AbstractType {
                public function convertToPHPValue($value, AbstractPlatform $platform): \DateTimeImmutable
                {
                    return parent::convertToPHPValue($value, $platform);
                }
            },
        ]);
        $database->overrideColumns([
            'misctype'       => [
                'cdate' => [
                    'type' => 'birthday',
                ],
            ],
            'misctype_child' => [
                'cdate' => [
                    'type' => 'birthday',
                ],
            ],
        ]);

        $metafile = sys_get_temp_dir() . '/phpstormmeta';
        $phpstorm_meta = $database->echoPhpStormMeta(null, $metafile);
        $this->assertFileExists($metafile);
        $this->assertStringContainsString('namespace PHPSTORM_META', $phpstorm_meta);
        $this->assertStringContainsString('new \\ryunosuke\\dbml\\Entity\\Entityable', $phpstorm_meta);
        $this->assertStringContainsString('new \\ryunosuke\\Test\\Entity\\Article', $phpstorm_meta);
        $this->assertStringContainsString('new \\ryunosuke\\Test\\Entity\\Comment', $phpstorm_meta);
        $this->assertStringContainsString('=> \DateTimeImmutable::class', $phpstorm_meta);
        $this->assertStringContainsString('=> \ArrayObject::class', $phpstorm_meta);

        $phpstorm_meta = $database->echoPhpStormMeta('EntityNamespace', null);
        $this->assertStringContainsString('namespace PHPSTORM_META', $phpstorm_meta);
        $this->assertStringContainsString('new \\ryunosuke\\Test\\Entity\\Article', $phpstorm_meta);
        $this->assertStringContainsString('new \\ryunosuke\\Test\\Entity\\Comment', $phpstorm_meta);
        $this->assertStringContainsString('new \\ryunosuke\\Test\\Entity\\Comment', $phpstorm_meta);
        $this->assertStringContainsString('new \\EntityNamespace\\test', $phpstorm_meta);
        $this->assertStringContainsString('=> \DateTimeImmutable::class', $phpstorm_meta);

        $database->unstackAll();
    }

    /**
     * @dataProvider provideDatabase
     * @param Database $database
     */
    function test_getEmptyRecord($database)
    {
        // テーブル指定は配列で返るはず
        $record = $database->getEmptyRecord('test');
        $this->assertIsArray($record);
        $this->assertEquals(null, $record['id']);
        $this->assertEquals('', $record['name']);
        $this->assertEquals('', $record['data']);

        // エンティティ指定はオブジェクトで返るはず
        $record = $database->getEmptyRecord('Article');
        $this->assertInstanceOf(Article::class, $record);
        $this->assertEquals(null, $record['article_id']);
        $this->assertEquals(null, $record['title']);

        // デフォルト値が効いてるはず
        $record = $database->getEmptyRecord('test', ['name' => 'hoge']);
        $this->assertEquals(null, $record['id']);
        $this->assertEquals('hoge', $record['name']);
        $this->assertEquals('', $record['data']);
    }

    /**
     * @dataProvider provideDatabase
     * @param Database $database
     */
    function test_executeSelect_and_Affect($database)
    {
        $database->insert('noauto', ['id' => false, 'name' => fn() => 'hoge']);
        $database->insert('noauto', ['id' => true, 'name' => fn() => 'fuga']);

        $this->assertCount(1, $database->executeSelect('SELECT * FROM test WHERE id = :id', ['id' => fn() => true])->fetchAllAssociative());
        $this->assertCount(0, $database->executeSelect('SELECT * FROM test WHERE id = :id', ['id' => fn() => false])->fetchAllAssociative());

        // PDO は設定によって違う（しかもドライバでバラバラ）し pgsql は少し特殊っぽくて、統一できない or コケやすいので動的に決める
        $sample = $database->executeSelect('SELECT ? as cint, ? cfloat', [1, 3.14])->fetchAssociative();
        $strval = function ($val) use ($sample) {
            if (is_int($val) && is_int($sample['cint'])) {
                return $val;
            }
            if (is_float($val) && is_float($sample['cfloat'])) {
                return $val;
            }
            return (string) $val;
        };

        $expected = [
            "cnull"   => null,
            "cfalse"  => $strval(0),
            "ctrue"   => $strval(1),
            "cint"    => $strval(123),
            "cfloat"  => $strval(3.14),
            "cstring" => "string",
        ];
        $query = <<<SQL
            SELECT
              ? as cnull,
              ? as cfalse,
              ? as ctrue,
              ? as cint,
              ? as cfloat,
              ? as cstring
        SQL;
        $params = [
            null,
            false,
            true,
            123,
            3.14,
            "string",
        ];

        $this->assertSame($expected, $database->executeSelect($query, $params)->fetchAssociative());
<<<<<<< HEAD
        $this->assertSame($expected, (new Statement($query, $params, $database))->executeSelect()->fetchAssociative());
=======
        $this->assertSame($expected, $database->prepare($query, $params)->executeSelect()->fetchAssociative());

        // エミュレーションモード
        $logs = $database->preview(function () use($database) {
            $database->setDynamicPlaceholder(false);
            $pk = $database->updateAndPrimary('test', ['name' => 1], ['id' => 1]);
            $database->select('test', $pk)->setAutoOrder(false)->array();

            $database->setDynamicPlaceholder(true);
            $pk = $database->updateAndPrimary('test', ['name' => 2], ['id' => 2]);
            $database->select('test', $pk)->setAutoOrder(false)->array();
        });
        $database->setDynamicPlaceholder(false);
        // 本来はログレベルでは判別できないが数値だけは処理が異なるので判別可能
        $this->assertEquals([
            "UPDATE test SET name = 1 WHERE id = 1",
            "SELECT test.* FROM test WHERE id = 1",
            "UPDATE test SET name = '2' WHERE id = '2'",
            "SELECT test.* FROM test WHERE id = '2'",
        ], array_slice($logs, 1, -1));
>>>>>>> 4761849b
    }

    /**
     * @dataProvider provideDatabase
     * @param Database $database
     */
    function test_executeSelect_cache($database)
    {
        $query = 'select id, name from test where id = ?';
        $row1 = $database->executeSelect($query, [1], 10)->fetchAllAssociative();
        $row2 = $database->executeSelect($query, [2])->fetchAllAssociative();

        $database->update('test', ['name' => 'Z1'], ['id' => 1]);
        $database->update('test', ['name' => 'Z2'], ['id' => 2]);

        $this->assertEquals($row1, $database->executeSelect($query, [1])->fetchAllAssociative());
        $this->assertEquals([1 => ['name' => 'a']], $database->executeSelect($query, [1])->fetchAllAssociativeIndexed());

        $this->assertNotEquals($row2, $database->executeSelect($query, [2])->fetchAllAssociative());
        $this->assertEquals([2 => ['name' => 'Z2']], $database->executeSelect($query, [2])->fetchAllAssociativeIndexed());
    }

    /**
     * @dataProvider provideDatabase
     * @param Database $database
     */
    function test_executeSelectAsync($database)
    {
        $this->trapThrowable('is not supported');

        // 「対応していない」というテストとカバレッジのために実行自体は行わせる
        try {
            $sleep1 = $database->queryInto($database->getCompatiblePlatform()->getSleepExpression(1));
        }
        catch (\Throwable) {
            $sleep1 = "sleep(1)";
        }

        $time = microtime(true);
        $result = $database->executeSelectAsync("SELECT id, $sleep1 as sleep, NULL as sleep FROM test WHERE id IN(?, ?)", [1, 2]);
        sleep(2);
        $actual = $result();

        // 非同期なので SLEEP(1) * 2 + sleep(2) で4秒…ではなく2秒以内に終わる
        $this->assertLessThan(2.5, microtime(true) - $time);

        $this->assertSame([
            ["id" => 1, "sleep" => null],
            ["id" => 2, "sleep" => null],
        ], $actual);
    }

    /**
     * @dataProvider provideDatabase
     * @param Database $database
     */
    function test_executeAffect_retry($database)
    {
        $database->delete('test', ['id >= ?' => 3]);
        $time = microtime(true);

        $database = $database->context(['defaultRetry' => 5]);
        $id = 1;
        $affected = $database->insert("test", [
            'id'   => function () use (&$id) { return $id++; },
            'name' => 'x',
        ]);

        // リトライで成功する
        $this->assertEquals(1, $affected);
        // レコードもできている
        $this->assertEquals('x', $database->selectValue('test.name', ['id' => 3]));
        // 主キーの重複は短時間ウェイトにしてある
        $this->assertLessThanOrEqual(0.5, microtime(true) - $time);

        // リトライ回数を超えると通常通り例外を投げる
        $database = $database->context(['defaultRetry' => 2]);
        $id = 1;
        that($database)->insert("test", [
            'id'   => function () use (&$id) { return $id++; },
            'name' => 'x',
        ])->wasThrown(UniqueConstraintViolationException::class);
    }

    /**
     * @dataProvider provideDatabase
     * @param Database $database
     */
    function test_executeAffectAsync($database)
    {
        $this->trapThrowable('is not supported');

        // 「対応していない」というテストとカバレッジのために実行自体は行わせる
        try {
            $sleep1 = $database->queryInto($database->getCompatiblePlatform()->getSleepExpression(1));
        }
        catch (\Throwable) {
            $sleep1 = "sleep(1)";
        }

        $time = microtime(true);
        $result = $database->executeAffectAsync("INSERT INTO test (data) SELECT $sleep1 UNION ALL SELECT $sleep1");
        sleep(2);
        $actual = $result();

        // 非同期なので SLEEP(1) * 2 + sleep(2) で4秒…ではなく2秒以内に終わる
        $this->assertLessThan(2.5, microtime(true) - $time);

        $this->assertEquals(2, $actual);
        $this->assertEquals(2, $database->getAffectedRows());
    }

    /**
     * @dataProvider provideDatabase
     * @param Database $database
     */
    function test_executeAsync($database)
    {
        $this->trapThrowable('is not supported');

        // 「対応していない」というテストとカバレッジのために実行自体は行わせる
        try {
            $sleep1 = $database->queryInto($database->getCompatiblePlatform()->getSleepExpression(1));
        }
        catch (\Throwable) {
            $sleep1 = "sleep(1)";
        }

        $time = microtime(true);
        $result = $database->executeAsync([
            "SELECT id, $sleep1 as sleep, NULL as sleep FROM test WHERE id IN(?, ?)" => [1, 2],
            "INSERT INTO test (data) SELECT $sleep1 UNION ALL SELECT $sleep1"        => [],
            "SELECT id, $sleep1 as sleep, NULL as sleep FROM test WHERE id IN(3, ?)" => [4],
        ]);
        try {
            declare(ticks=1) {
                for ($i = 0; $i < 50; $i++) {
                    usleep(1000 * 100);
                }
            }
        }
        finally {
            $actual = $result();
        }

        // 非同期なので SLEEP(1) * 2 * 3 + usleep(100,000) * 50 で11秒…ではなく6秒以内に終わる
        $this->assertLessThan(6.5, microtime(true) - $time);

        $this->assertSame([
            [
                ["id" => 1, "sleep" => null],
                ["id" => 2, "sleep" => null],
            ],
            2,
            [
                ["id" => 3, "sleep" => null],
                ["id" => 4, "sleep" => null],
            ],
        ], $actual);
        $this->assertEquals(2, $database->getAffectedRows());

        // ネストしたパラメータはその数だけ実行する。さらにオフセット指定でその段階まで実行する
        $result = $database->executeAsync([
            "SELECT id, $sleep1 as sleep, NULL as sleep FROM test WHERE id IN(?, ?)" => [[1, 2], [3, 4], [5, 6]],
        ]);

        $time = microtime(true);
        $this->assertSame([
            ["id" => 1, "sleep" => null],
            ["id" => 2, "sleep" => null],
        ], $result(0));
        $this->assertGreaterThanOrEqual(2.0, microtime(true) - $time);

        $time = microtime(true);
        $this->assertSame([
            ["id" => 3, "sleep" => null],
            ["id" => 4, "sleep" => null],
        ], $result(1));
        $this->assertGreaterThanOrEqual(2.0, microtime(true) - $time);

        $time = microtime(true);
        $this->assertSame([
            ["id" => 5, "sleep" => null],
            ["id" => 6, "sleep" => null],
        ], $result(2));
        $this->assertGreaterThanOrEqual(2.0, microtime(true) - $time);

        unset($result);
    }

    /**
     * @dataProvider provideDatabase
     * @param Database $database
     */
    function test_executeAsync_misc($database)
    {
        $database->setOption('dryrun', 1);
        that($database)->executeAsync(['SELECT 1' => []])->wasThrown('is not supported');
        $database->setOption('dryrun', 0);

        $database->setOption('preparing', 1);
        that($database)->executeAsync(['SELECT 1' => []])->wasThrown('is not supported');
        $database->setOption('preparing', 0);
<<<<<<< HEAD
=======

        $this->trapThrowable('is not supported');

        try {
            $database->setOption('dynamicPlaceholder', 1);
            $this->assertEquals([[[1 => 1]]], $database->executeAsync(['SELECT ?' => [1]])());
        }
        finally {
            $database->setOption('dynamicPlaceholder', 0);
        }

        try {
            $database = $database->setInjectCallStack('DatabaseTest.php');
            $result = $database->executeAsync(['SELECT 1' => []]);
            $result();
        }
        finally {
            $database->setInjectCallStack(null);
        }
>>>>>>> 4761849b
    }

    /**
     * @dataProvider provideDatabase
     * @param Database $database
     */
    function test_migrate($database)
    {
        $records = [
            [
                'id'         => '11',
                'name'       => 'hoge',
                'foreign_c1' => [
                    [
                        'seq'  => 1,
                        'name' => 'c1',
                    ],
                ],
            ],
            [
                'id'         => '12',
                'name'       => 'fuga',
                'foreign_c2' => [
                    [
                        'seq'  => 1,
                        'name' => 'c2',
                    ],
                ],
            ],
            [
                'id'         => '13',
                'name'       => 'piyo',
                'foreign_c1' => [
                    [
                        'seq'  => 2,
                        'name' => 'cc1',
                    ],
                ],
                'foreign_c2' => [
                    [
                        'seq'  => 2,
                        'name' => 'cc2',
                    ],
                ],
            ],
        ];
        $opt = ['dryrun' => false];

        // INSERT
        $result = $database->migrate('foreign_p', 'insert', $records, $opt + ['bulk' => false]);
        $this->assertEquals(3, $result);

        // SELECT
        $result = $database->migrate('foreign_p', 'select', $records, $opt + ['bulk' => false]);
        $this->assertEquals(array_map(fn($v) => array_remove($v, ['foreign_c1', 'foreign_c2']), $records), $result);

        // UPDATE
        array_walk($records, fn(&$r) => $r['name'] = 'x' . $r['name']);
        $result = $database->migrate('foreign_p', 'update', $records, $opt + ['bulk' => false]);
        $this->assertEquals(3, $result);

        // DELETE
        $result = $database->migrate('foreign_p', 'delete', $records, $opt + ['bulk' => false]);
        $this->assertEquals(3, $result);

        if ($database->getCompatiblePlatform()->supportsMerge()) {
            // MODIFY
            array_walk($records, fn(&$r) => $r['name'] = 'y' . $r['name']);
            $result = $database->migrate('foreign_p', 'modify', $records, $opt + ['bulk' => false]);
            $this->assertEquals(3, $result);

            // CHANGE
            array_walk($records, fn(&$r) => $r['name'] = 'z' . $r['name']);
            $result = $database->migrate('foreign_p', 'change', $records, $opt + ['bulk' => false]);
            $this->assertEquals(3, $result);

            // SAVE
            $result = $database->migrate('foreign_p', 'save', $records, $opt + ['bulk' => false]);
            $this->assertEquals(7, $result);
        }
    }

    /**
     * @dataProvider provideDatabase
     * @param Database $database
     */
    function test_migrate_bulk($database)
    {
        $records = [
            [
                'id'         => '11',
                'name'       => 'hoge',
                'foreign_c1' => [
                    [
                        'seq'  => 1,
                        'name' => 'c1',
                    ],
                ],
            ],
            [
                'id'         => '12',
                'name'       => 'fuga',
                'foreign_c2' => [
                    [
                        'seq'  => 1,
                        'name' => 'c2',
                    ],
                ],
            ],
            [
                'id'         => '13',
                'name'       => 'piyo',
                'foreign_c1' => [
                    [
                        'seq'  => 2,
                        'name' => 'cc1',
                    ],
                ],
                'foreign_c2' => [
                    [
                        'seq'  => 2,
                        'name' => 'cc2',
                    ],
                ],
            ],
        ];
        $opt = ['dryrun' => false];

        // INSERT
        $result = $database->migrate('foreign_p', 'insert', $records, $opt + ['bulk' => true]);
        $this->assertEquals(3, $result);

        // SELECT
        $result = $database->migrate('foreign_p', 'select', $records, $opt + ['bulk' => true]);
        $this->assertEquals(array_map(fn($v) => array_remove($v, ['foreign_c1', 'foreign_c2']), $records), $result);

        // UPDATE
        array_walk($records, fn(&$r) => $r['name'] = 'x' . $r['name']);
        $result = $database->migrate('foreign_p', 'update', $records, $opt + ['bulk' => true]);
        $this->assertEquals(3, $result);

        // DELETE
        $result = $database->migrate('foreign_p', 'delete', $records, $opt + ['bulk' => true]);
        $this->assertEquals(3, $result);

        if ($database->getCompatiblePlatform()->supportsMerge()) {
            // MODIFY
            array_walk($records, fn(&$r) => $r['name'] = 'y' . $r['name']);
            $result = $database->migrate('foreign_p', 'modify', $records, $opt + ['bulk' => true]);
            $this->assertEquals(3, $result);

            // CHANGE
            array_walk($records, fn(&$r) => $r['name'] = 'z' . $r['name']);
            $result = $database->migrate('foreign_p', 'change', $records, $opt + ['bulk' => true]);
            $this->assertEquals(3, $result);

            // SAVE
            $result = $database->migrate('foreign_p', 'save', $records, $opt + ['bulk' => true]);
            $this->assertEquals(7, $result);
        }
    }

    /**
     * @dataProvider provideDatabase
     * @param Database $database
     */
    function test_migrate_dryrun($database)
    {
        $records = [
            [
                'id'         => '11',
                'name'       => 'hoge',
                'foreign_c1' => [
                    [
                        'seq'  => 1,
                        'name' => 'c1',
                    ],
                ],
            ],
            [
                'id'         => '12',
                'name'       => 'fuga',
                'foreign_c2' => [
                    [
                        'seq'  => 1,
                        'name' => 'c2',
                    ],
                ],
            ],
            [
                'id'         => '13',
                'name'       => 'piyo',
                'foreign_c1' => [
                    [
                        'seq'  => 2,
                        'name' => 'cc1',
                    ],
                ],
                'foreign_c2' => [
                    [
                        'seq'  => 2,
                        'name' => 'cc2',
                    ],
                ],
            ],
        ];
        $opt = ['dryrun' => true];

        // INSERT
        $result = $database->migrate('foreign_p', 'insert', $records, $opt + ['bulk' => false]);
        $this->assertEquals([
            "INSERT INTO foreign_p (id, name) VALUES ('11', 'hoge')",
            "INSERT INTO foreign_p (id, name) VALUES ('12', 'fuga')",
            "INSERT INTO foreign_p (id, name) VALUES ('13', 'piyo')",
        ], $result);
        $result = $database->migrate('foreign_p', 'insert', $records, $opt + ['bulk' => true]);
        $this->assertEquals([
            "INSERT INTO foreign_p (id, name) VALUES ('11', 'hoge'), ('12', 'fuga'), ('13', 'piyo')",
        ], $result);

        // SELECT
        $result = $database->migrate('foreign_p', 'select', $records, $opt + ['bulk' => false]);
        $this->assertEquals([
            "SELECT foreign_p.id, foreign_p.name FROM foreign_p WHERE id = '11'",
            "SELECT foreign_p.id, foreign_p.name FROM foreign_p WHERE id = '12'",
            "SELECT foreign_p.id, foreign_p.name FROM foreign_p WHERE id = '13'",
        ], $result);
        $result = $database->migrate('foreign_p', 'select', $records, $opt + ['bulk' => true]);
        $this->assertEquals([
            "SELECT foreign_p.id, foreign_p.name FROM foreign_p WHERE (id = '11') OR (id = '12') OR (id = '13')",
        ], $result);

        // UPDATE
        $result = $database->migrate('foreign_p', 'update', $records, $opt + ['bulk' => false]);
        $this->assertEquals([
            "UPDATE foreign_p SET name = 'hoge' WHERE id = '11'",
            "UPDATE foreign_p SET name = 'fuga' WHERE id = '12'",
            "UPDATE foreign_p SET name = 'piyo' WHERE id = '13'",
        ], $result);
        $result = $database->migrate('foreign_p', 'update', $records, $opt + ['bulk' => true]);
        $this->assertEquals([
            "UPDATE foreign_p SET name = CASE id WHEN '11' THEN 'hoge' WHEN '12' THEN 'fuga' WHEN '13' THEN 'piyo' ELSE name END WHERE foreign_p.id IN ('11', '12', '13')",
        ], $result);

        // DELETE
        $result = $database->migrate('foreign_p', 'delete', $records, $opt + ['bulk' => false]);
        $this->assertEquals([
            "DELETE FROM foreign_p WHERE id = '11'",
            "DELETE FROM foreign_p WHERE id = '12'",
            "DELETE FROM foreign_p WHERE id = '13'",
        ], $result);
        $result = $database->migrate('foreign_p', 'delete', $records, $opt + ['bulk' => true]);
        $this->assertEquals([
            "DELETE FROM foreign_p WHERE (id = '11') OR (id = '12') OR (id = '13')",
        ], $result);

        if ($database->getCompatiblePlatform()->supportsMerge()) {
            // MODIFY
            $result = $database->migrate('foreign_p', 'modify', $records, $opt + ['bulk' => false]);
            $this->assertCount(3, $result);
            $this->assertArrayStartsWith([
                "INSERT INTO foreign_p (id, name) VALUES ('11', 'hoge') ON",
                "INSERT INTO foreign_p (id, name) VALUES ('12', 'fuga') ON",
                "INSERT INTO foreign_p (id, name) VALUES ('13', 'piyo') ON",
            ], $result);
            $result = $database->migrate('foreign_p', 'modify', $records, $opt + ['bulk' => true]);
            $this->assertCount(1, $result);
            $this->assertArrayStartsWith([
                "INSERT INTO foreign_p (id, name) VALUES ('11', 'hoge'), ('12', 'fuga'), ('13', 'piyo') ON",
            ], $result);

            // CHANGE
            $result = $database->migrate('foreign_p', 'change', $records, $opt + ['bulk' => false]);
            $this->assertCount(4, $result);
            $this->assertArrayStartsWith([
                "DELETE FROM foreign_p WHERE NOT (foreign_p.id IN ('11', '12', '13'))",
                "INSERT INTO foreign_p (id, name) VALUES ('11', 'hoge') ON",
                "INSERT INTO foreign_p (id, name) VALUES ('12', 'fuga') ON",
                "INSERT INTO foreign_p (id, name) VALUES ('13', 'piyo') ON",
            ], $result);
            $result = $database->migrate('foreign_p', 'change', $records, $opt + ['bulk' => true]);
            $this->assertCount(2, $result);
            $this->assertArrayStartsWith([
                "DELETE FROM foreign_p WHERE NOT (foreign_p.id IN ('11', '12', '13'))",
                "INSERT INTO foreign_p (id, name) VALUES ('11', 'hoge'), ('12', 'fuga'), ('13', 'piyo') ON",
            ], $result);

            // SAVE
            $result = $database->migrate('foreign_p', 'save', $records, $opt + ['bulk' => false]);
            $this->assertCount(11, $result);
            $this->assertArrayStartsWith([
                "INSERT INTO foreign_p (id, name) VALUES ('11', 'hoge') ON",
                "DELETE FROM foreign_c1 WHERE (foreign_c1.id IN ('11')) AND (NOT ((foreign_c1.seq = '1' AND foreign_c1.id = '11')))",
                "INSERT INTO foreign_c1 (seq, name, id) VALUES ('1', 'c1', '11') ON",
                "INSERT INTO foreign_p (id, name) VALUES ('12', 'fuga') ON",
                "DELETE FROM foreign_c2 WHERE (foreign_c2.cid IN ('12')) AND (NOT ((foreign_c2.seq = '1' AND foreign_c2.cid = '12')))",
                "INSERT INTO foreign_c2 (seq, name, cid) VALUES ('1', 'c2', '12') ON",
                "INSERT INTO foreign_p (id, name) VALUES ('13', 'piyo') ON",
                "DELETE FROM foreign_c1 WHERE (foreign_c1.id IN ('13')) AND (NOT ((foreign_c1.seq = '2' AND foreign_c1.id = '13')))",
                "INSERT INTO foreign_c1 (seq, name, id) VALUES ('2', 'cc1', '13') ON",
                "DELETE FROM foreign_c2 WHERE (foreign_c2.cid IN ('13')) AND (NOT ((foreign_c2.seq = '2' AND foreign_c2.cid = '13')))",
                "INSERT INTO foreign_c2 (seq, name, cid) VALUES ('2', 'cc2', '13') ON",
            ], $result);
            $result = $database->migrate('foreign_p', 'save', $records, $opt + ['bulk' => true]);
            $this->assertCount(5, $result);
            if ($database->getCompatiblePlatform()->supportsRowConstructor()) {
                $this->assertArrayStartsWith([
                    "INSERT INTO foreign_p (id, name) VALUES ('11', 'hoge'), ('12', 'fuga'), ('13', 'piyo') ON",
                    "DELETE FROM foreign_c1 WHERE (foreign_c1.id IN ('11','13')) AND (NOT ((foreign_c1.seq, foreign_c1.id) IN (('1', '11'), ('2', '13'))))",
                    "INSERT INTO foreign_c1 (seq, name, id) VALUES ('1', 'c1', '11'), ('2', 'cc1', '13') ON",
                    "DELETE FROM foreign_c2 WHERE (foreign_c2.cid IN ('12','13')) AND (NOT ((foreign_c2.seq, foreign_c2.cid) IN (('1', '12'), ('2', '13'))))",
                    "INSERT INTO foreign_c2 (seq, name, cid) VALUES ('1', 'c2', '12'), ('2', 'cc2', '13') ON",
                ], $result);
            }
            else {
                $this->assertArrayStartsWith([
                    "INSERT INTO foreign_p (id, name) VALUES ('11', 'hoge'), ('12', 'fuga'), ('13', 'piyo') ON",
                    "DELETE FROM foreign_c1 WHERE (foreign_c1.id IN ('11','13')) AND (NOT ((foreign_c1.seq = '1' AND foreign_c1.id = '11') OR (foreign_c1.seq = '2' AND foreign_c1.id = '13')))",
                    "INSERT INTO foreign_c1 (seq, name, id) VALUES ('1', 'c1', '11'), ('2', 'cc1', '13') ON",
                    "DELETE FROM foreign_c2 WHERE (foreign_c2.cid IN ('12','13')) AND (NOT ((foreign_c2.seq = '1' AND foreign_c2.cid = '12') OR (foreign_c2.seq = '2' AND foreign_c2.cid = '13')))",
                    "INSERT INTO foreign_c2 (seq, name, cid) VALUES ('1', 'c2', '12'), ('2', 'cc2', '13') ON",
                ], $result);
            }
        }
    }

    /**
     * @dataProvider provideDatabase
     * @param Database $database
     */
    function test_migrate_misc($database)
    {
        that($database)->migrate('foreign_p', 'insert', [['name' => 'hoge']])->wasThrown('undefined primary key at');
        that($database)->migrate('foreign_p', 'undefined', [])->wasThrown('is not supported');
    }

    /**
     * @dataProvider provideDatabase
     * @param Database $database
     */
    function test_import($database)
    {
        $affected = $database->import([]);
        $this->assertEquals(0, $affected);

        $affected = $database->import([
            'g_ancestor' => [
                [
                    'ancestor_name' => 'A',
                    'g_parent'      => [
                        [
                            'parent_name' => 'AA',
                            'g_child'     => [
                                [
                                    'child_name' => 'AAA',
                                ],
                                [
                                    'child_name' => 'AAB',
                                ],
                            ],
                        ],
                        [
                            'parent_name' => 'AB',
                            'g_child'     => [
                                [
                                    'child_name' => 'ABA',
                                ],
                                [
                                    'child_name' => 'ABB',
                                ],
                            ],
                        ],
                    ],
                ],
                [
                    'ancestor_name' => 'B',
                    'g_parent'      => [
                        [
                            'parent_name' => 'BA',
                            'g_child'     => [
                                [
                                    'child_name' => 'BAA',
                                ],
                                [
                                    'child_name' => 'BAB',
                                ],
                            ],
                        ],
                        [
                            'parent_name' => 'BB',
                            'g_child'     => [
                                [
                                    'child_name' => 'BBA',
                                ],
                                [
                                    'child_name' => 'BBB',
                                ],
                            ],
                        ],
                    ],
                ],
            ],
        ]);
        $this->assertEquals([
            1 => [
                'ancestor_id'   => '1',
                'ancestor_name' => 'A',
                'delete_at'     => null,
                'g_parent'      => [
                    1 => [
                        'parent_id'   => '1',
                        'ancestor_id' => '1',
                        'parent_name' => 'AA',
                        'delete_at'   => null,
                        'g_child'     => [
                            1 => [
                                'child_id'   => '1',
                                'parent_id'  => '1',
                                'child_name' => 'AAA',
                                'delete_at'  => null,
                            ],
                            2 => [
                                'child_id'   => '2',
                                'parent_id'  => '1',
                                'child_name' => 'AAB',
                                'delete_at'  => null,
                            ],
                        ],
                    ],
                    2 => [
                        'parent_id'   => '2',
                        'ancestor_id' => '1',
                        'parent_name' => 'AB',
                        'delete_at'   => null,
                        'g_child'     => [
                            3 => [
                                'child_id'   => '3',
                                'parent_id'  => '2',
                                'child_name' => 'ABA',
                                'delete_at'  => null,
                            ],
                            4 => [
                                'child_id'   => '4',
                                'parent_id'  => '2',
                                'child_name' => 'ABB',
                                'delete_at'  => null,
                            ],
                        ],
                    ],
                ],
            ],
            2 => [
                'ancestor_id'   => '2',
                'ancestor_name' => 'B',
                'delete_at'     => null,
                'g_parent'      => [
                    3 => [
                        'parent_id'   => '3',
                        'ancestor_id' => '2',
                        'parent_name' => 'BA',
                        'delete_at'   => null,
                        'g_child'     => [
                            5 => [
                                'child_id'   => '5',
                                'parent_id'  => '3',
                                'child_name' => 'BAA',
                                'delete_at'  => null,
                            ],
                            6 => [
                                'child_id'   => '6',
                                'parent_id'  => '3',
                                'child_name' => 'BAB',
                                'delete_at'  => null,
                            ],
                        ],
                    ],
                    4 => [
                        'parent_id'   => '4',
                        'ancestor_id' => '2',
                        'parent_name' => 'BB',
                        'delete_at'   => null,
                        'g_child'     => [
                            7 => [
                                'child_id'   => '7',
                                'parent_id'  => '4',
                                'child_name' => 'BBA',
                                'delete_at'  => null,
                            ],
                            8 => [
                                'child_id'   => '8',
                                'parent_id'  => '4',
                                'child_name' => 'BBB',
                                'delete_at'  => null,
                            ],
                        ],
                    ],
                ],
            ],
        ], $database->selectAssoc('g_ancestor/g_parent/g_child'));
        $this->assertEquals(14, $affected);
    }

    /**
     * @dataProvider provideDatabase
     * @param Database $database
     */
    function test_save($database)
    {
        $database->delete('g_ancestor');

        $g_ancestor = 0;
        $g_parent = 0;
        $g_child = 0;
        $g_grand1 = 0;
        $g_grand2 = 0;

        $database->save('g_ancestor', [
            [
                'ancestor_id'   => 1,
                'ancestor_name' => 'A',
                'g_parent'      => [
                    [
                        'parent_id'   => 1,
                        'parent_name' => 'AA',
                        'g_child'     => [
                            [
                                'child_id'   => 1,
                                'child_name' => 'AAA',
                            ],
                            [
                                'child_id'   => 2,
                                'child_name' => 'AAB',
                            ],
                        ],
                    ],
                    [
                        'parent_id'   => 2,
                        'parent_name' => 'AB',
                        'g_child'     => [
                            [
                                'child_id'   => 3,
                                'child_name' => 'ABA',
                            ],
                            [
                                'child_id'   => 4,
                                'child_name' => 'ABB',
                            ],
                        ],
                    ],
                ],
            ],
            [
                'ancestor_id'   => 2,
                'ancestor_name' => 'B',
                'g_parent'      => [
                    [
                        'parent_id'   => 3,
                        'parent_name' => 'BA',
                        'g_child'     => [
                            [
                                'child_id'   => 5,
                                'child_name' => 'BAA',
                            ],
                            [
                                'child_id'   => 6,
                                'child_name' => 'BAB',
                            ],
                        ],
                    ],
                    [
                        'parent_id'   => 4,
                        'parent_name' => 'BB',
                        'g_child'     => [
                            [
                                'child_id'   => 7,
                                'child_name' => 'BBA',
                            ],
                            [
                                'child_id'   => 8,
                                'child_name' => 'BBB',
                            ],
                        ],
                    ],
                ],
            ],
        ]);

        $this->assertEquals($g_ancestor += 2, $database->count('g_ancestor')); // 新規作成なので +2行
        $this->assertEquals($g_parent += 4, $database->count('g_parent'));     // 2行に2行ずつなので +4行
        $this->assertEquals($g_child += 8, $database->count('g_child'));       // 4行に2行ずつなので +8行

        // g_ancestor * 1 * g_parent * 2 * g_child * 2 + g_grand1 * 2 を完全新規作成
        $primary = $database->save('g_ancestor', [
            'ancestor_name' => 'C',
            'g_parent'      => [
                [
                    'parent_name' => 'CA',
                    'g_child'     => [
                        [
                            'child_name' => 'CAA',
                        ],
                        [
                            'child_name' => 'CAB',
                        ],
                    ],
                    'g_grand1'    => [
                        [
                            'grand1_name' => 'CAA',
                        ],
                        [
                            'grand1_name' => 'CAB',
                        ],
                    ],
                ],
                [
                    'parent_name' => 'AB',
                    'g_child'     => [
                        [
                            'child_name' => 'CBA',
                        ],
                        [
                            'child_name' => 'CBB',
                        ],
                    ],
                    'g_grand1'    => [
                        [
                            'grand1_name' => 'CBA',
                        ],
                        [
                            'grand1_name' => 'CBB',
                        ],
                    ],
                ],
            ],
        ]);

        $this->assertEquals($g_ancestor += 1, $database->count('g_ancestor')); // 新規作成なので +1行
        $this->assertEquals($g_parent += 2, $database->count('g_parent'));     // 1行に2行ずつなので +2行
        $this->assertEquals($g_child += 4, $database->count('g_child'));       // 2行に2行ずつなので +4行
        $this->assertEquals($g_grand1 += 4, $database->count('g_grand1'));     // 2行に2行ずつなので +4行

        $this->assertEquals([
            "ancestor_id" => 3,
            "g_parent"    => [
                [
                    "parent_id" => 5,
                    "g_child"   => [
                        [
                            "child_id" => 9,
                        ],
                        [
                            "child_id" => 10,
                        ],
                    ],
                    "g_grand1"  => [
                        [
                            "grand_id" => 1,
                        ],
                        [
                            "grand_id" => 2,
                        ],
                    ],
                ],
                [
                    "parent_id" => 6,
                    "g_child"   => [
                        [
                            "child_id" => 11,
                        ],
                        [
                            "child_id" => 12,
                        ],
                    ],
                    "g_grand1"  => [
                        [
                            "grand_id" => 3,
                        ],
                        [
                            "grand_id" => 4,
                        ],
                    ],
                ],
            ],
        ], $primary);

        // g_ancestor * 1 * g_parent * 1 * g_child * 0 を変更
        $primary = $database->save('g_ancestor', [
            "ancestor_id"   => 3,
            'ancestor_name' => 'X',
            'g_parent'      => [
                [
                    'parent_name' => 'XX',
                    'g_child'     => [],
                ],
            ],
        ]);

        $this->assertEquals($g_ancestor += 0, $database->count('g_ancestor')); // 作成していないので 0行
        $this->assertEquals($g_parent -= 1, $database->count('g_parent'));     // 1行しか与えていないので -1行
        $this->assertEquals($g_child -= 4, $database->count('g_child'));       // 1行しか与えていないので -4行
        $this->assertEquals($g_grand1 -= 4, $database->count('g_grand1'));     // 1行も与えていないので -4行

        $this->assertEquals([
            "ancestor_id" => 3,
            "g_parent"    => [
                [
                    "parent_id" => 7,
                ],
            ],
        ], $primary);

        if ($database->getSchema()->hasTable('g_grand2')) {
            $primary = $database->save('g_ancestor', [
                "ancestor_id"   => 3,
                'ancestor_name' => 'X2',
                'g_parent'      => [
                    [
                        "parent_id"   => 7,
                        'parent_name' => 'X2X',
                        'g_child'     => [
                            [
                                'child_name' => 'XXX',
                            ],
                        ],
                        'g_grand1'    => [
                            [
                                'grand1_name' => 'X2XX',
                            ],
                        ],
                        'g_grand2'    => [
                            [
                                'grand2_name' => 'X2XY',
                            ],
                        ],
                    ],
                ],
            ]);

            /** @noinspection PhpUnusedLocalVariableInspection */
            {
                $this->assertEquals($g_ancestor += 0, $database->count('g_ancestor'));
                $this->assertEquals($g_parent += 0, $database->count('g_parent'));
                $this->assertEquals($g_child += 1, $database->count('g_child'));
                $this->assertEquals($g_grand1 += 1, $database->count('g_grand1'));
                $this->assertEquals($g_grand2 += 1, $database->count('g_grand2'));
            }

            $this->assertEquals([
                "ancestor_id" => 3,
                "g_parent"    => [
                    [
                        "parent_id" => 7,
                        'g_child'   => [
                            [
                                'child_id' => 13,
                            ],
                        ],
                        "g_grand1"  => [
                            [
                                "grand_id" => 5,
                            ],
                        ],
                        "g_grand2"  => [
                            [
                                "grand_id" => 1,
                            ],
                        ],
                    ],
                ],
            ], $primary);
        }
    }

    /**
     * @dataProvider provideDatabase
     * @param Database $database
     */
    function test_save_misc($database)
    {
        $sqls = $database->dryrun()->save('g_ancestor', [
            [
                'ancestor_id'   => 1,
                'ancestor_name' => 'A',
                'g_parent'      => [
                    [
                        'parent_id'   => 1,
                        'parent_name' => 'AA',
                        'g_child'     => [
                            [
                                'child_id'   => 1,
                                'child_name' => 'AAA',
                            ],
                            [
                                'child_id'   => 2,
                                'child_name' => 'AAB',
                            ],
                        ],
                    ],
                    [
                        'parent_id'   => 2,
                        'parent_name' => 'AB',
                        'g_child'     => [
                            [
                                'child_id'   => 3,
                                'child_name' => 'ABA',
                            ],
                            [
                                'child_id'   => 4,
                                'child_name' => 'ABB',
                            ],
                        ],
                    ],
                ],
            ],
            [
                'ancestor_id'   => 2,
                'ancestor_name' => 'B',
                'g_parent'      => [
                    [
                        'parent_id'   => 3,
                        'parent_name' => 'BA',
                        'g_child'     => [
                            [
                                'child_id'   => 5,
                                'child_name' => 'BAA',
                            ],
                            [
                                'child_id'   => 6,
                                'child_name' => 'BAB',
                            ],
                        ],
                    ],
                    [
                        'parent_id'   => 4,
                        'parent_name' => 'BB',
                        'g_child'     => [
                            [
                                'child_id'   => 7,
                                'child_name' => 'BBA',
                            ],
                            [
                                'child_id'   => 8,
                                'child_name' => 'BBB',
                            ],
                        ],
                    ],
                ],
            ],
        ]);
        if ($database->getCompatiblePlatform()->supportsBulkMerge()) {
            $this->assertArrayStartsWith([
                'INSERT INTO g_ancestor',
                'DELETE FROM g_parent',
                'INSERT INTO g_parent',
                'DELETE FROM g_child',
                'INSERT INTO g_child',
            ], $sqls);
        }
        else {
            $this->assertArrayStartsWith([
                'INSERT INTO g_ancestor',
                'INSERT INTO g_ancestor',
                'DELETE FROM g_parent',
                'INSERT INTO g_parent',
                'INSERT INTO g_parent',
                'INSERT INTO g_parent',
                'INSERT INTO g_parent',
                'DELETE FROM g_child',
                'INSERT INTO g_child',
                'INSERT INTO g_child',
                'INSERT INTO g_child',
                'INSERT INTO g_child',
                'INSERT INTO g_child',
                'INSERT INTO g_child',
                'INSERT INTO g_child',
                'INSERT INTO g_child',
            ], $sqls);
        }

        foreach ($sqls as $sql) {
            $database->executeAffect($sql);
        }

        $sqls = $database->dryrun()->save('g_ancestor', [
            'ancestor_name' => 'C',
            'g_parent'      => [
                [
                    'parent_name' => 'CA',
                    'g_child'     => [
                        [
                            'child_name' => 'CAA',
                        ],
                        [
                            'child_name' => 'CAB',
                        ],
                    ],
                    'g_grand1'    => [
                        [
                            'grand1_name' => 'CAA',
                        ],
                        [
                            'grand1_name' => 'CAB',
                        ],
                    ],
                ],
                [
                    'parent_name' => 'AB',
                    'g_child'     => [
                        [
                            'child_name' => 'CBA',
                        ],
                        [
                            'child_name' => 'CBB',
                        ],
                    ],
                    'g_grand1'    => [
                        [
                            'grand1_name' => 'CBA',
                        ],
                        [
                            'grand1_name' => 'CBB',
                        ],
                    ],
                ],
            ],
        ]);
        $this->assertArrayStartsWith([
            'INSERT INTO g_ancestor',
            'DELETE FROM g_parent',
            'INSERT INTO g_parent',
            'INSERT INTO g_parent',
            'DELETE FROM g_child',
            'INSERT INTO g_child',
            'INSERT INTO g_child',
            'INSERT INTO g_child',
            'INSERT INTO g_child',
            'DELETE FROM g_grand1',
            'INSERT INTO g_grand1',
            'INSERT INTO g_grand1',
            'INSERT INTO g_grand1',
            'INSERT INTO g_grand1',
        ], $sqls);
    }

    /**
     * @dataProvider provideDatabase
     * @param Database $database
     */
    function test_loadCsv($database)
    {
        // SqlServer はいろいろと辛いので除外（ID 列さえ除けば多分動くはず）
        if (!$database->getCompatiblePlatform()->supportsIdentityUpdate()) {
            return;
        }

        $csvfile = $csvfile_head = sys_get_temp_dir() . '/csvfile_head.csv';

        // 空のテスト
        file_put_contents($csvfile, '');
        $this->assertEquals(0, $database->loadCsv('nullable', $csvfile, ['chunk' => 0]));
        $this->assertEquals(0, $database->loadCsv('nullable', $csvfile, ['chunk' => 1]));

        // skip と chunk
        file_put_contents($csvfile_head, <<<CSV
id,name,cint,cfloat,cdecimal
1,name1,1,1.1,1.11
2,name2,2,2.2,2.22
3,name3,3,3.3,3.33
CSV
        );
        $database->delete('nullable');
        $this->assertEquals(3, $database->context(['defaultChunk' => 2])->loadCsv('nullable', $csvfile_head, [
            'skip' => 1,
        ]));
        $this->assertEquals([
            ['id' => '1', 'name' => 'name1', 'cint' => '1', 'cfloat' => '1.1', 'cdecimal' => '1.11',],
            ['id' => '2', 'name' => 'name2', 'cint' => '2', 'cfloat' => '2.2', 'cdecimal' => '2.22',],
            ['id' => '3', 'name' => 'name3', 'cint' => '3', 'cfloat' => '3.3', 'cdecimal' => '3.33',],
        ], $database->selectArray('nullable'));

        // null と Expression と Closure
        $database->delete('nullable');
        $this->assertEquals(1, $database->loadCsv([
            'nullable' => [
                'id',
                'name' => new Expression('UPPER(?)'), // 大文字で取り込む
                'cint' => function ($v) { return $v * 100; }, // php で100 倍して取り込む
                null, // cfloat 列をスキップ
                'cdecimal',
            ],
        ], $csvfile_head, [
            'skip' => 3,
        ]));
        $this->assertEquals([
            ['id' => '3', 'name' => 'NAME3', 'cint' => '300', 'cfloat' => null, 'cdecimal' => '3.33',],
        ], $database->selectArray('nullable'));

        // 範囲内と範囲外の直指定
        file_put_contents($csvfile, '1,name1,1.11');
        $database->delete('nullable');
        $this->assertEquals(1, $database->loadCsv([
            'nullable' => [
                'id',
                'name'     => 'direct', // 範囲内直指定
                'cdecimal' => null,
                'cfloat'   => 1.23,     // 範囲外直指定
            ],
        ], $csvfile));
        $this->assertEquals([
            ['id' => '1', 'name' => 'direct', 'cint' => null, 'cfloat' => '1.23', 'cdecimal' => null,],
        ], $database->selectArray('nullable'));

        // デリミタとエンコーディング
        file_put_contents($csvfile, mb_convert_encoding("1\tあああ", 'SJIS', 'utf8'));
        $database->delete('nullable');
        $this->assertEquals(1, $database->loadCsv([
            'nullable' => [
                'id',
                'name',
            ],
        ], $csvfile, [
            'delimiter' => "\t",
            'encoding'  => 'SJIS',
        ]));
        $this->assertEquals([
            ['id' => '1', 'name' => 'あああ', 'cint' => null, 'cfloat' => null, 'cdecimal' => null,],
        ], $database->selectArray('nullable'));

        // dryrun
        file_put_contents($csvfile, '1,name1,1.11');
        $this->assertEquals([
            "INSERT INTO nullable (id, name, cdecimal, cfloat) VALUES ('1', 'direct', NULL, '1.23')",
        ], $database->dryrun()->loadCsv([
            'nullable' => [
                'id',
                'name'     => 'direct', // 範囲内直指定
                'cdecimal' => null,
                'cfloat'   => 1.23,     // 範囲外直指定
            ],
        ], $csvfile));

        // dryrun + chunk
        file_put_contents($csvfile_head, <<<CSV
1,name1,1,1.1,1.11
2,name2,2,2.2,2.22
3,name3,3,3.3,3.33
CSV
        );
        $this->assertEquals([
            "INSERT INTO nullable (id, name, cint, cfloat, cdecimal) VALUES ('1', 'name1', '1', '1.1', '1.11'), ('2', 'name2', '2', '2.2', '2.22')",
            "INSERT INTO nullable (id, name, cint, cfloat, cdecimal) VALUES ('3', 'name3', '3', '3.3', '3.33')",
        ], $database->context(['dryrun' => true, 'defaultChunk' => 2])->loadCsv('nullable', $csvfile));

        // カバレッジのために SQL 検証はしておく（実際のテストはすぐ↓）
        if (!$database->getPlatform() instanceof MySQLPlatform) {
            $sql = $database->dryrun()->loadCsv([
                'nullable' => [
                    'id',
                    'name'  => new Expression('UPPER(?)'),
                    null,
                    'dummy' => null,
                    'data'  => 'binary',
                ],
            ], 'hoge.csv', [
                'native' => true,
                'escape' => '$',
            ]);
            $this->assertStringIgnoreBreak("
LOAD DATA LOCAL INFILE 'hoge.csv'
INTO TABLE nullable
CHARACTER SET 'utf8'
FIELDS
TERMINATED BY ','
ENCLOSED BY '\"'
ESCAPED BY '$'
LINES TERMINATED BY '\n'
IGNORE 0 LINES
(@id, @name, @__dummy__2, @dummy, @data) SET id = @id, name = UPPER(@name), dummy = NULL, data = 'binary'
", $sql);

            that($database)->dryrun()->loadCsv([
                'nullable' => [
                    'id' => function () { },
                ],
            ], 'hoge.csv', [
                'native' => true,
            ])->wasThrown('accept Closure');
        }
    }

    /**
     * @dataProvider provideDatabase
     * @param Database $database
     */
    function test_loadCsv_native($database)
    {
        $this->trapThrowable(DriverException::class);

        // for mysql 8.0
        $database->executeAffect('SET GLOBAL local_infile= 1');

        $csvfile = sys_get_temp_dir() . '/load.csv';

        // null と Expression と Closure
        file_put_contents($csvfile, <<<CSV
id,name,cint,cfloat,cdecimal
1,name1,1,1.1,1.11
2,name2,2,2.2,2.22
CSV
        );
        $database->delete('nullable');
        $this->assertEquals(2, $database->loadCsv([
            'nullable' => [
                'id',
                'name' => new Expression('UPPER(?)'),
                'cint' => 999,
                null,
                'cdecimal',
            ],
        ], $csvfile, [
            'native' => true,
            'skip'   => 1,
        ]));
        $this->assertEquals([
            ['id' => '1', 'name' => 'NAME1', 'cint' => '999', 'cfloat' => null, 'cdecimal' => '1.11',],
            ['id' => '2', 'name' => 'NAME2', 'cint' => '999', 'cfloat' => null, 'cdecimal' => '2.22',],
        ], $database->selectArray('nullable'));

        // 範囲内と範囲外の直指定
        file_put_contents($csvfile, '1,name1,1.11');
        $database->delete('nullable');
        $this->assertEquals(1, $database->loadCsv([
            'nullable' => [
                'id',
                'name'     => 'direct', // 範囲内直指定
                'cdecimal' => null,
                'cfloat'   => 1.23,     // 範囲外直指定
            ],
        ], $csvfile, [
            'native' => true,
        ]));
        $this->assertEquals([
            ['id' => '1', 'name' => 'direct', 'cint' => null, 'cfloat' => '1.23', 'cdecimal' => null,],
        ], $database->selectArray('nullable'));

        // デリミタとエンコーディング
        file_put_contents($csvfile, mb_convert_encoding("1\tあああ", 'SJIS', 'utf8'));
        $database->delete('nullable');
        $this->assertEquals(1, $database->loadCsv([
            'nullable' => [
                'id',
                'name',
            ],
        ], $csvfile, [
            'native'     => true,
            'delimiter'  => "\t",
            'encoding'   => 'SJIS',
            'var_prefix' => 'hoge',
        ]));
        $this->assertEquals([
            ['id' => '1', 'name' => 'あああ', 'cint' => null, 'cfloat' => null, 'cdecimal' => null,],
        ], $database->selectArray('nullable'));
    }

    /**
     * @dataProvider provideDatabase
     * @param Database $database
     */
    function test_insertSelect($database)
    {
        // multiprimary テーブルに test を全部突っ込むと・・・
        $database->insertSelect('multiprimary', 'select id + ?, id, name from test', ['mainid', 'subid', 'name'], [1000]);
        // 件数が一致するはず
        $this->assertCount($database->count('test'), $database->selectArray('multiprimary', 'mainid > 1000'));

        // SelectBuilder でも同じ
        $database->insertSelect('multiprimary', $database->select('test.id - ?, id, name'), ['mainid', 'subid', 'name'], [-2000]);
        $this->assertCount($database->count('test'), $database->selectArray('multiprimary', 'mainid > 2000'));

        // 列が完全一致するなら $columns は省略できる
        $database->insertSelect('multiprimary', 'select id + 3000 as mainid, id subid, name from test');
        $this->assertCount($database->count('test'), $database->selectArray('multiprimary', 'mainid > 3000'));
    }

    /**
     * @dataProvider provideDatabase
     * @param Database $database
     */
    function test_insertArray($database)
    {
        // 空のテスト
        $this->assertEquals(0, $database->insertArray('test', []));

        $namequery = $database->select('test.name', [], ['id' => 'desc']);

        // 配列
        $affected = $database->insertArray('test', [
            ['name' => 'a'],
            ['name' => new Expression('UPPER(\'b\')')],
            ['name' => new Expression('UPPER(?)', 'c')],
            ['name' => $database->select('test1.UPPER(name1)', ['id' => 4])],
        ]);
        // 4件追加したら 4 が返るはず
        $this->assertEquals(4, $affected);
        // ケツから4件取れば突っ込んだデータのはず(ただし逆順)
        $this->assertEquals(['D', 'C', 'B', 'a'], $database->fetchLists($namequery->limit($affected)));

        // Entity
        $affected = $database->insertArray('test', [
            (new Entity())->assign(['name' => 'E1']),
            (new Entity())->assign(['name' => 'E2']),
        ]);
        // 2件追加したら 2 が返るはず
        $this->assertEquals(2, $affected);
        // ケツから2件取れば突っ込んだデータのはず(ただし逆順)
        $this->assertEquals(['E2', 'E1'], $database->fetchLists($namequery->limit($affected)));

        // ジェネレータ
        $affected = $database->insertArray('test', (function () {
            foreach (['a', 'b', 'c'] as $v) {
                yield ['name' => $v];
            }
        })());
        // 3件追加したら 3 が返るはず
        $this->assertEquals(3, $affected);
        // ケツから3件取れば突っ込んだデータのはず(ただし逆順)
        $this->assertEquals(['c', 'b', 'a'], $database->fetchLists($namequery->limit($affected)));


        if ($database->getCompatiblePlatform()->supportsIdentityNullable()) {
            $data = [
                ['id' => 99, 'name' => '99'],
                ['id' => null, 'name' => 'null'],
            ];

            $affected = $database->insertArray('test', $data);
            $this->assertEquals(2, $affected);
        }
    }

    /**
     * @dataProvider provideDatabase
     * @param Database $database
     */
    function test_insertArrayOrThrow($database)
    {
        if ($database->getPlatform() instanceof SqlitePlatform || $database->getPlatform() instanceof MySQLPlatform) {
            $cache = that($database)->var('cache');
            $this->finalize(fn() => $cache->offsetUnset('compatiblePlatform'));
            $cache['compatiblePlatform'] = new class($database->getPlatform()) extends CompatiblePlatform {
                public function supportsIdentityNullable(): bool { return true; }
            };

            $database->delete('test', ['id' => [1, 2, 7, 8, 10]]);

            // 全指定
            $this->assertEquals([
                ["id" => 1],
                ["id" => 2],
            ], $database->insertArrayOrThrow('test', [
                ['id' => 1, 'name' => '1'],
                ['id' => 2, 'name' => '2'],
            ]));

            // 混在
            $this->assertEquals([
                ["id" => 7],
                ["id" => 8],
                ["id" => 12],
                ["id" => 13],
                ["id" => 11],
            ], $database->insertArrayOrThrow('test', [
                ['id' => 7, 'name' => '7'],
                ['id' => 8, 'name' => '8'],
                ['id' => null, 'name' => '11'],
                ['id' => 12, 'name' => '12'],
                ['id' => null, 'name' => '13'],
            ]));

            // 全未指定（兼準備が大変なのでゲートウェイ側もこっちでテスト）
            $database->resetAutoIncrement('test', 14);
            $this->assertEquals([
                ["id" => 15],
                ["id" => 14],
            ], $database->test->insertArrayOrThrow([
                ['id' => null, 'name' => '14'],
                ['id' => null, 'name' => '15'],
            ]));

            that($database)->insertArrayOrThrow('test', [])->wasThrown('affected row is nothing');
            that($database)->insertArrayOrThrow('noauto', [])->wasThrown('only autoincrement table');

            unset($manager);
        }
    }

    /**
     * @dataProvider provideDatabase
     * @param Database $database
     */
    function test_insertArray_chunk($database)
    {
        // ログを見たいので全体を preview で囲む
        $logs = $database->preview(function (Database $database) {
            $namequery = $database->select('test.name', [], ['id' => 'desc']);

            // チャンク(1)
            $database = $database->context(['defaultChunk' => 1]);
            $affected = $database->insertArray('test', [
                ['name' => 'a'],
                ['name' => 'b'],
                ['name' => 'c'],
            ]);
            // 3件追加したら 3 が返るはず
            $this->assertEquals(3, $affected);
            // ケツから3件取れば突っ込んだデータのはず(ただし逆順)
            $this->assertEquals(['c', 'b', 'a'], $database->fetchLists($namequery->limit($affected)));

            // チャンク(2)
            $database = $database->context(['defaultChunk' => 2]);
            $affected = $database->insertArray('test', [
                ['name' => 'a'],
                ['name' => 'b'],
                ['name' => 'c'],
            ]);
            // 3件追加したら 3 が返るはず
            $this->assertEquals(3, $affected);
            // ケツから3件取れば突っ込んだデータのはず(ただし逆順)
            $this->assertEquals(['c', 'b', 'a'], $database->fetchLists($namequery->limit($affected)));

            // チャンク(3)
            $database = $database->context(['defaultChunk' => 3]);
            $affected = $database->insertArray('test', [
                ['name' => 'a'],
                ['name' => 'b'],
                ['name' => 'c'],
            ]);
            // 3件追加したら 3 が返るはず
            $this->assertEquals(3, $affected);
            // ケツから3件取れば突っ込んだデータのはず(ただし逆順)
            $this->assertEquals(['c', 'b', 'a'], $database->fetchLists($namequery->limit($affected)));

            // チャンク(params:3)
            $database = $database->context(['defaultChunk' => 'params:5']);
            $affected = $database->insertArray('test', [
                ['name' => 'c', 'data' => 'C'],
                ['name' => 'h', 'data' => 'H'],
                ['name' => 'u', 'data' => 'U'],
                ['name' => 'n', 'data' => 'N'],
                ['name' => 'k', 'data' => 'K'],
            ]);
            // 5件追加したら 5 が返るはず
            $this->assertEquals(5, $affected);
            // ケツから5件取れば突っ込んだデータのはず(ただし逆順)
            $this->assertEquals(['k', 'n', 'u', 'h', 'c'], $database->fetchLists($namequery->limit($affected)));
        });
        $this->assertEquals([
            "INSERT INTO test (name) VALUES ('a')",
            "INSERT INTO test (name) VALUES ('b')",
            "INSERT INTO test (name) VALUES ('c')",
            "INSERT INTO test (name) VALUES ('a'), ('b')",
            "INSERT INTO test (name) VALUES ('c')",
            "INSERT INTO test (name) VALUES ('a'), ('b'), ('c')",
            "INSERT INTO test (name, data) VALUES ('c', 'C'), ('h', 'H')",
            "INSERT INTO test (name, data) VALUES ('u', 'U'), ('n', 'N')",
            "INSERT INTO test (name, data) VALUES ('k', 'K')",
        ], array_values(preg_grep('#^INSERT#', $logs)));
    }

    /**
     * @dataProvider provideDatabase
     * @param Database $database
     */
    function test_insertArray_misc($database)
    {
        // $data は 連想配列の配列でなければならないはず
        that($database)->insertArray('test', ['dummy'])->wasThrown(new \InvalidArgumentException('element must be array'));

        // カラムは最初の要素のキーで合わせられるはず
        that($database)->insertArray('test', [['name' => 1], ['name' => 2, 'data' => 3]])->wasThrown(new \UnexpectedValueException('columns are not match'));

        // カラムは最初の要素のキーで合わせられるはず
        that($database)->insertArray('test', [['name' => 1, 'data' => 3], ['name' => 2]])->wasThrown(new \UnexpectedValueException('columns are not match'));

        $affected = $database->dryrun()->insertArray('test', [
            ['name' => 'a'],
            ['name' => new Expression('UPPER(\'b\')')],
            ['name' => new Expression('UPPER(?)', 'c')],
            ['name' => $database->select('test1.UPPER(name1)', ['id' => 4])],
        ]);
        $this->assertStringIgnoreBreak("
INSERT INTO test (name) VALUES
('a'),
(UPPER('b')),
(UPPER('c')),
((SELECT UPPER(name1) FROM test1 WHERE id = '4'))", $affected[0]);

        $database = $database->context(['defaultChunk' => 3]);
        $affected = $database->dryrun()->insertArray('test', [
            ['name' => 'a'],
            ['name' => new Expression('UPPER(\'b\')')],
            ['name' => new Expression('UPPER(?)', 'c')],
            ['name' => $database->select('test1.UPPER(name1)', ['id' => 4])],
        ]);
        $this->assertStringIgnoreBreak("
INSERT INTO test (name) VALUES
('a'),
(UPPER('b')),
(UPPER('c'))", $affected[0]);
        $this->assertStringIgnoreBreak("
INSERT INTO test (name) VALUES
((SELECT UPPER(name1) FROM test1 WHERE id = '4'))", $affected[1]);
    }

    /**
     * @dataProvider provideDatabase
     * @param Database $database
     */
    function test_updateArray($database)
    {
        // 空のテスト
        $this->assertEquals(0, $database->updateArray('test', [], []));

        $data = [
            ['id' => 1, 'name' => 'A'],
            ['id' => 2, 'name' => new Expression('UPPER(\'b\')')],
            ['id' => 3, 'name' => new Expression('UPPER(?)', 'c')],
            ['id' => 4, 'name' => $database->select('test1.UPPER(name1)', ['id' => 4])],
            ['id' => 5, 'name' => 'nothing'],
            ['id' => 6, 'name' => 'f'],
        ];

        $affected = $database->updateArray('test', $data, ['id <> ?' => 5]);

        // 6件与えているが、変更されるのは4件のはず(pdo-mysql の場合。他DBMSは5件)
        $expected = $database->getCompatibleConnection()->getName() === 'pdo-mysql' ? 4 : 5;
        $this->assertEquals($expected, $affected);

        // 実際に取得して変わっている/いないを確認
        $this->assertEquals([
            'A',
            'B',
            'C',
            'D',
            'e',
            'f',
        ], $database->selectLists('test.name', [
            'id' => [1, 2, 3, 4, 5, 6],
        ]));
    }

    /**
     * @dataProvider provideDatabase
     * @param Database $database
     */
    function test_updateArray_chunk($database)
    {
        // ログを見たいので全体を preview で囲む
        $logs = $database->preview(function (Database $database) {
            $data = [
                ['id' => 1, 'name' => 'A'],
                ['id' => 2, 'name' => new Expression('UPPER(\'b\')')],
                ['id' => 3, 'name' => new Expression('UPPER(?)', 'c')],
                ['id' => 4, 'name' => $database->select('test1.UPPER(name1)', ['id' => 4])],
                ['id' => 5, 'name' => 'nothing'],
                ['id' => 6, 'name' => 'f'],
            ];

            $database = $database->context(['defaultChunk' => 2]);
            $affected = $database->updateArray('test', $data, ['id <> ?' => 5]);

            // 6件与えているが、変更されるのは4件のはず(pdo-mysql の場合。他DBMSは5件)
            $expected = $database->getCompatibleConnection()->getName() === 'pdo-mysql' ? 4 : 5;
            $this->assertEquals($expected, $affected);

            // 実際に取得して変わっている/いないを確認
            $this->assertEquals([
                'A',
                'B',
                'C',
                'D',
                'e',
                'f',
            ], $database->selectLists('test.name', [
                'id' => [1, 2, 3, 4, 5, 6],
            ]));
        });
        $this->assertEquals([
            "UPDATE test SET name = CASE id WHEN 1 THEN 'A' WHEN 2 THEN UPPER('b') ELSE name END WHERE (id <> 5) AND (test.id IN (1, 2))",
            "UPDATE test SET name = CASE id WHEN 3 THEN UPPER('c') WHEN 4 THEN (SELECT UPPER(name1) FROM test1 WHERE id = 4) ELSE name END WHERE (id <> 5) AND (test.id IN (3, 4))",
            "UPDATE test SET name = CASE id WHEN 5 THEN 'nothing' WHEN 6 THEN 'f' ELSE name END WHERE (id <> 5) AND (test.id IN (5, 6))",
        ], array_values(preg_grep('#^UPDATE#', $logs)));
    }

    /**
     * @dataProvider provideDatabase
     * @param Database $database
     */
    function test_updateArray_multiple($database)
    {
        $data = [
            ['mainid' => 1, 'subid' => 1, 'name' => 'A'],
            ['mainid' => 1, 'subid' => 2, 'name' => new Expression('UPPER(\'b\')')],
            ['mainid' => 1, 'subid' => 3, 'name' => new Expression('UPPER(?)', 'c')],
            ['mainid' => 1, 'subid' => 4, 'name' => $database->select('test1.UPPER(name1)', ['id' => 4])],
            ['mainid' => 1, 'subid' => 5, 'name' => 'nothing'],
            ['mainid' => 2, 'subid' => 6, 'name' => 'f'],
        ];

        $affected = $database->updateArray('multiprimary', $data, ['NOT (mainid = ? AND subid = ?)' => [1, 5]]);

        // 6件与えているが、変更されるのは4件のはず(pdo-mysql の場合。他DBMSは5件)
        $expected = $database->getCompatibleConnection()->getName() === 'pdo-mysql' ? 4 : 5;
        $this->assertEquals($expected, $affected);

        // 実際に取得して変わっている/いないを確認
        $this->assertEquals([
            'A',
            'B',
            'C',
            'D',
            'e',
            'f',
        ], $database->selectLists('multiprimary.name', [
            'OR' => [
                [
                    'mainid' => 1,
                    'subid'  => 1,
                ],
                [
                    'mainid' => 1,
                    'subid'  => 2,
                ],
                [
                    'mainid' => 1,
                    'subid'  => 3,
                ],
                [
                    'mainid' => 1,
                    'subid'  => 4,
                ],
                [
                    'mainid' => 1,
                    'subid'  => 5,
                ],
                [
                    'mainid' => 2,
                    'subid'  => 6,
                ],
            ],
        ], ['mainid', 'subid']));
    }

    /**
     * @dataProvider provideDatabase
     * @param Database $database
     */
    function test_updateArray_misc($database)
    {
        // カラムが混在しててもOK
        $affected = $database->updateArray('test', [
            [
                'id'   => 1,
                'name' => 'hoge',
            ],
            [
                'id'   => 2,
                'name' => 'fuga',
                'data' => 'xxxx',
            ],
        ]);
        $this->assertEquals(2, $affected);

        $this->assertEquals([
            [
                'id'   => 1,
                'name' => 'hoge',
                'data' => '',
            ],
            [
                'id'   => 2,
                'name' => 'fuga',
                'data' => 'xxxx',
            ],
        ], $database->selectArray('test', ['id' => [1, 2]]));

        $affected = $database->updateArray('test', (function () {
            foreach (['X', 'Y', 'Z'] as $n => $v) {
                yield ['id' => $n + 1, 'name' => $v];
            }
        })());

        $this->assertEquals(3, $affected);
        $this->assertEquals(['X', 'Y', 'Z'], $database->selectLists('test.name', ['id' => [1, 2, 3]]));

        // $data は 連想配列の配列でなければならないはず
        that($database)->updateArray('test', ['dummy'])->wasThrown(new \InvalidArgumentException('element must be array'));

        // カラムは主キーを含まなければならないはず
        that($database)->updateArray('test', [['name' => 1]])->wasThrown(new \InvalidArgumentException('must be contain primary key'));

        // 主キーはスカラーでなければならないはず
        that($database)->updateArray('test', [['id' => new Expression('1')]])->wasThrown(new \InvalidArgumentException('primary key must be scalar value'));
    }

    /**
     * @dataProvider provideDatabase
     * @param Database $database
     */
    function test_modifyArray($database)
    {
        if (!$database->getCompatiblePlatform()->supportsBulkMerge()) {
            return;
        }

        // 空のテスト
        $this->assertEquals(0, $database->modifyArray('test', [], [], 'PRIMARY'));

        $data = [
            ['id' => 1, 'name' => 'A'],
            ['id' => 2, 'name' => new Expression('UPPER(\'b\')')],
            ['id' => 3, 'name' => new Expression('UPPER(?)', 'c')],
            ['id' => 4, 'name' => $database->select('test1.UPPER(name1)', ['id' => 4])],
            ['id' => 990, 'name' => 'nothing'],
            ['id' => 991, 'name' => 'zzz'],
        ];

        $affected = $database->modifyArray('test', $data);

        // mysql は 4件変更・2件追加で計10affected, sqlite は単純に 6affected
        if ($database->getCompatiblePlatform()->getName() === 'mysql') {
            $expected = 10;
        }
        else {
            $expected = 6;
        }
        $this->assertEquals($expected, $affected);

        // 実際に取得して変わっている/いないを確認
        $this->assertEquals([
            'A',
            'B',
            'C',
            'D',
            'nothing',
            'zzz',
        ], $database->selectLists('test.name', [
            'id' => [1, 2, 3, 4, 990, 991],
        ]));

        $database->modifyArray('test', [
            ['id' => 1, 'name' => 'X'],
            ['id' => 998, 'name' => 'ZZZ'],
        ], [
            'name' => 'UUU',
        ]);
        $this->assertEquals([
            'UUU',
            'ZZZ',
        ], $database->selectLists('test.name', [
            'id' => [1, 998],
        ]));

        $database->modifyArray('test', [
            ['id' => 1, 'name' => 'AAA'],
            ['id' => 999, 'name' => 'ZZZ'],
        ], [
            '*'    => null,
            'data' => 'common data',
        ]);
        $this->assertEquals([
            ['name' => 'AAA', 'data' => 'common data'],
            ['name' => 'ZZZ', 'data' => ''],
        ], $database->selectArray('test.name,data', [
            'id' => [1, 999],
        ]));

        if ($database->getCompatiblePlatform()->supportsIdentityNullable()) {
            $data = [
                ['id' => 9, 'name' => '9'],
                ['id' => null, 'name' => 'null'],
            ];

            $affected = $database->modifyArray('test', $data);

            // mysql は 1件変更・1件追加で計3affected, sqlite は単純に 2affected
            if ($database->getCompatiblePlatform()->getName() === 'mysql') {
                $expected = 3;
            }
            else {
                $expected = 2;
            }
            $this->assertEquals($expected, $affected);
        }
    }

    /**
     * @dataProvider provideDatabase
     * @param Database $database
     */
    function test_modifyArray_chunk($database)
    {
        if (!$database->getCompatiblePlatform()->supportsBulkMerge()) {
            return;
        }

        // ログを見たいので全体を preview で囲む
        $logs = $database->preview(function (Database $database) {
            // チャンク(1)
            $database = $database->context(['defaultChunk' => 1]);
            $affected = $database->modifyArray('test', [
                ['id' => 1, 'name' => 'U1'],
                ['id' => 2, 'name' => 'U2'],
                ['id' => 93, 'name' => 'A1'],
            ], []);
            // mysql は 2件変更・1件追加で計5affected, sqlite は単純に 3affected
            if ($database->getCompatiblePlatform()->getName() === 'mysql') {
                $expected = 5;
            }
            else {
                $expected = 3;
            }
            $this->assertEquals($expected, $affected);
            // 実際に取得して変わっている/いないを確認
            $this->assertEquals(['U1', 'U2', 'A1'], $database->selectLists('test.name', ['id' => [1, 2, 93]]));

            // チャンク(2件updateData)
            $database = $database->context(['defaultChunk' => 2]);
            $affected = $database->modifyArray('test', [
                ['id' => 3, 'name' => 'U1'],
                ['id' => 4, 'name' => 'U2'],
                ['id' => 95, 'name' => 'A1'],
            ], ['name' => 'U']);
            // mysql は 2件変更・1件追加で計5affected, sqlite は単純に 3affected
            if ($database->getCompatiblePlatform()->getName() === 'mysql') {
                $expected = 5;
            }
            else {
                $expected = 3;
            }
            $this->assertEquals($expected, $affected);
            // 実際に取得して変わっている/いないを確認
            $this->assertEquals(['U', 'U', 'A1'], $database->selectLists('test.name', ['id' => [3, 4, 95]]));

            // チャンク(3)
            $database = $database->context(['defaultChunk' => 3]);
            $affected = $database->modifyArray('test', [
                ['id' => 3, 'name' => 'U'],
                ['id' => 4, 'name' => 'U1'],
                ['id' => 5, 'name' => 'U2'],
                ['id' => 96, 'name' => 'A1'],
            ], []);
            // mysql は 2件変更・1件追加で計5affected, sqlite は単純に 4affected
            if ($database->getCompatiblePlatform()->getName() === 'mysql') {
                $expected = 5;
            }
            else {
                $expected = 4;
            }
            $this->assertEquals($expected, $affected);
            // 実際に取得して変わっている/いないを確認
            $this->assertEquals(['U', 'U1', 'U2', 'A1'], $database->selectLists('test.name', ['id' => [3, 4, 5, 96]]));
        });
        $logs = implode("\n", array_values(preg_grep('#^INSERT#', $logs)));
        $this->assertStringContainsString("INSERT INTO test (id, name) VALUES (1, 'U1') ON", $logs);
        $this->assertStringContainsString("INSERT INTO test (id, name) VALUES (2, 'U2') ON", $logs);
        $this->assertStringContainsString("INSERT INTO test (id, name) VALUES (93, 'A1') ON", $logs);
        $this->assertStringContainsString("INSERT INTO test (id, name) VALUES (3, 'U1'), (4, 'U2') ON", $logs);
        $this->assertStringContainsString("INSERT INTO test (id, name) VALUES (95, 'A1') ON", $logs);
        $this->assertStringContainsString("INSERT INTO test (id, name) VALUES (3, 'U'), (4, 'U1'), (5, 'U2') ON", $logs);
        $this->assertStringContainsString("INSERT INTO test (id, name) VALUES (96, 'A1') ON", $logs);
    }

    /**
     * @dataProvider provideDatabase
     * @param Database $database
     */
    function test_modifyArray_misc($database)
    {
        if (!$database->getCompatiblePlatform()->supportsBulkMerge()) {
            return;
        }

        $cache = that($database)->var('cache');
        $this->finalize(fn() => $cache->offsetUnset('compatiblePlatform'));
        $cache['compatiblePlatform'] = new class($database->getPlatform()) extends CompatiblePlatform {
            public function supportsIdentityAutoUpdate(): bool { return false; }
        };

        $pk = $database->modifyArray('test', [
            ['id' => 98, 'name' => 'xx'],
            ['id' => 99, 'name' => 'yy'],
        ]);
        $this->assertEquals(2, $pk);

        $cache['compatiblePlatform'] = new class($database->getPlatform()) extends CompatiblePlatform {
            public function supportsBulkMerge(): bool { return false; }
        };

        that($database)->modifyArray('test', [])->wasThrown('is not support modifyArray');
        $cache->offsetUnset('compatiblePlatform');

        that($database)->dryrun()->modifyArray('test', ['dummy'])->wasThrown('must be array');
        that($database)->dryrun()->modifyArray('test', [['id' => 1], ['name' => 2]])->wasThrown('columns are not match');

        $data = [
            ['id' => 1, 'name' => 'A'],
            ['id' => 2, 'name' => new Expression('UPPER(\'b\')')],
            ['id' => 3, 'name' => new Expression('UPPER(?)', 'c')],
            ['id' => 4, 'name' => $database->select('test1.UPPER(name1)', ['id' => 4])],
            ['id' => 990, 'name' => 'nothing'],
            ['id' => 991, 'name' => 'zzz'],
        ];

        $merge = function ($columns) use ($database) { return $database->getCompatiblePlatform()->getMergeSyntax($columns); };
        $refer = function ($column) use ($database) { return $database->getCompatiblePlatform()->getReferenceSyntax($column); };

        $affected = $database->dryrun()->modifyArray('test', $data);
        $this->assertStringIgnoreBreak("
INSERT INTO test (id, name) VALUES
('1', 'A'),
('2', UPPER('b')),
('3', UPPER('c')),
('4', (SELECT UPPER(name1) FROM test1 WHERE id = '4')),
('990', 'nothing'),
('991', 'zzz')
{$merge(['id'])} id = {$refer('id')}, name = {$refer('name')}", $affected[0]);

        $affected = $database->dryrun()->modifyArray('test', $data, ['name' => 'hoge']);
        $this->assertStringIgnoreBreak("
INSERT INTO test (id, name) VALUES
('1', 'A'),
('2', UPPER('b')),
('3', UPPER('c')),
('4', (SELECT UPPER(name1) FROM test1 WHERE id = '4')),
('990', 'nothing'),
('991', 'zzz')
{$merge(['id'])} name = 'hoge'", $affected[0]);

        $affected = $database->dryrun()->modifyArray('test', $data, ['data' => 'hoge', '*' => fn($c, $d) => $d[$c]]);
        $this->assertStringIgnoreBreak("
INSERT INTO test (id, name) VALUES
('1', 'A'),
('2', UPPER('b')),
('3', UPPER('c')),
('4', (SELECT UPPER(name1) FROM test1 WHERE id = '4')),
('990', 'nothing'),
('991', 'zzz')
{$merge(['id'])} data = 'hoge', name = 'A'", $affected[0]);

        $database = $database->context(['defaultChunk' => 4]);
        $affected = $database->dryrun()->modifyArray('test', $data, ['name' => 'hoge']);
        $this->assertStringIgnoreBreak("
INSERT INTO test (id, name) VALUES
('1', 'A'),
('2', UPPER('b')),
('3', UPPER('c')),
('4', (SELECT UPPER(name1) FROM test1 WHERE id = '4'))
{$merge(['id'])} name = 'hoge'", $affected[0]);

        $database = $database->context(['defaultChunk' => 4]);
        $affected = $database->dryrun()->modifyArray('test', $data, ['name' => 'hoge']);
        $this->assertStringIgnoreBreak("
INSERT INTO test (id, name) VALUES
('990', 'nothing'),
('991', 'zzz')
{$merge(['id'])} name = 'hoge'", $affected[1]);

        $database = $database->unstackAll();
        $affected = $database->dryrun()->modifyArray('test', (function () {
            foreach (['X', 'Y', 'Z'] as $n => $v) {
                yield ['id' => $n + 1, 'name' => $v];
            }
        })());
        $this->assertStringIgnoreBreak("
INSERT INTO test (id, name) VALUES
('1', 'X'),
('2', 'Y'),
('3', 'Z')
{$merge(['id'])} id = {$refer('id')}, name = {$refer('name')}", $affected[0]);
    }

    /**
     * @dataProvider provideDatabase
     * @param Database $database
     */
    function test_insert($database)
    {
        // simple
        $database->insert('test', [
            'name' => 'xx',
        ]);
        $this->assertEquals('xx', $database->selectValue('test.name', [], ['id' => 'desc'], 1));

        // テーブル記法
        $database->insert('test.name', 'yy');
        $this->assertEquals('yy', $database->selectValue('test.name', [], ['id' => 'desc'], 1));

        // into
        $database->insert('test', [
            'name' => new Expression('UPPER(?)', 'lower'),
        ]);
        $this->assertEquals('LOWER', $database->selectValue('test.name', [], ['id' => 'desc'], 1));

        // for mysql
        if ($database->getCompatiblePlatform()->supportsInsertSet()) {
            $sql = $database->context(['insertSet' => true])->dryrun()->insert('test', ['name' => 'zz']);
            $this->assertEquals(["INSERT INTO test SET name = 'zz'"], $sql);
        }
    }

    /**
     * @dataProvider provideDatabase
     * @param Database $database
     */
    function test_insertAndPrimary($database)
    {
        $result = $database->insertAndPrimary('test[id:1]', [
            'id'   => 1,
            'name' => 'a',
        ]);
        $this->assertEquals(['id' => 1], $result);

        $result = $database->insertAndPrimary('test[id:100]', [
            'id'   => 100,
            'name' => 'zzz',
        ]);
        $this->assertEquals(['id' => 100], $result);

        $sql = $database->dryrun()->insert('test[id:1]', [
            'id'   => 1,
            'name' => 'a',
        ]);
        $this->assertStringContainsString('INSERT INTO test (id, name) SELECT', $sql[0]);
        $this->assertStringContainsString('WHERE (NOT EXISTS (SELECT * FROM test WHERE id =', $sql[0]);
    }

    /**
     * @dataProvider provideDatabase
     * @param Database $database
     */
    function test_update($database)
    {
        // 連想配列
        $affected = $database->update('test', [
            'name' => 'xx',
        ], [
            'id <= ?' => 2,
        ]);
        $this->assertEquals(2, $affected);

        // フラット配列
        $affected = $database->update('test', [
            'name' => 'yy',
        ], [
            'id <= 2',
        ]);
        $this->assertEquals(2, $affected);

        // key = value
        $affected = $database->update('test', [
            'name' => 'YY',
        ], [
            'id' => 2,
        ]);
        $this->assertEquals(1, $affected);

        // テーブル記法
        $affected = $database->update('test[id:2].name', 'td', []);
        $this->assertEquals(1, $affected);
        $affected = $database->update($database->descriptor('test[id: [?, ?]]', [3, 4]), [
            'name' => 'td',
        ], ['id IN (4, 5)']);
        $this->assertEquals(1, $affected);

        // 文字列 where
        $affected = $database->update('test', [
            'name' => 'HH',
        ], '1=1');
        $this->assertEquals(10, $affected);

        // 条件なし1 where
        $affected = $database->update('test', [
            'name' => 'zz',
        ], []);
        $this->assertEquals(10, $affected);
        // 条件なし2 where
        $affected = $database->update('test', [
            'name' => 'ZZ',
        ]);
        $this->assertEquals(10, $affected);

        // into
        $affected = $database->update('test', [
            'name' => new Expression('UPPER(?)', 'lower'),
        ], [
            'id = 1',
        ]);
        $this->assertEquals(1, $affected);
        $this->assertEquals('LOWER', $database->fetchValue('select name from test where id = 1'));

        // 空
        $realaffected = $database->update('multiprimary', [
            'name' => 'XXX',
        ], [
            'mainid' => 1,
        ]);
        $affected = $database->update('multiprimary', [
            // empty
        ], [
            'mainid' => 1,
        ]);
        $this->assertEquals($database->getCompatibleConnection()->getName() === 'pdo-mysql' ? 0 : $realaffected, $affected);
        $this->assertEquals($database->getPlatform() instanceof MySQLPlatform ? 0 : $realaffected, $database->getAffectedRows());
    }

    /**
     * @dataProvider provideDatabase
     * @param Database $database
     */
    function test_update_descriptor($database)
    {
        $this->assertEquals(1, $database->update('test(2)', ['name' => 'XXX']));
        $this->assertEquals('XXX', $database->selectValue('test(2).name'));

        $database->test->addScope('affect', [], ['id <> ?' => 1]);
        $this->assertEquals(1, $database->update('test(1, 2, 3)@affect', ['name' => 'YYY'], ['id <> ?' => 2]));
        $this->assertEquals('a', $database->selectValue('test(1).name'));
        $this->assertEquals('XXX', $database->selectValue('test(2).name'));
        $this->assertEquals('YYY', $database->selectValue('test(3).name'));
    }

    /**
     * @dataProvider provideDatabase
     * @param Database $database
     */
    function test_delete($database)
    {
        // 連想配列
        $affected = $database->delete('test', [
            'id <= ?' => 2,
        ]);
        $this->assertEquals(2, $affected);

        // フラット配列
        $affected = $database->delete('test', [
            'id > 8',
        ]);
        $this->assertEquals(2, $affected);

        // key = value
        $affected = $database->delete('test', [
            'id' => 5,
        ]);
        $this->assertEquals(1, $affected);

        // テーブル記法
        $affected = $database->delete('test[id:6]');
        $this->assertEquals(1, $affected);
        $affected = $database->delete($database->descriptor('test[id: [?, ?]]', [7, 8]), ['id IN (8, 9)']);
        $this->assertEquals(1, $affected);

        // 文字列指定
        $affected = $database->delete('test', '1=1');
        $this->assertEquals(3, $affected);

        // 条件なし1
        $affected = $database->delete('test1', []);
        $this->assertEquals(10, $affected);
        $affected = $database->delete('test2');
        $this->assertEquals(20, $affected);
    }

    /**
     * @dataProvider provideDatabase
     * @param Database $database
     */
    function test_delete_descriptor($database)
    {
        $count = $database->count('test');

        $this->assertEquals(1, $database->delete('test(2)'));
        $this->assertEquals($count - 1, $database->count('test'));

        $database->test->addScope('affect', [], ['id <> ?' => 1]);
        $this->assertEquals(1, $database->delete('test(1, 2, 3)[id <> 2]@affect'));
        $this->assertEquals($count - 2, $database->count('test'));
    }

    /**
     * @dataProvider provideDatabase
     * @param Database $database
     */
    function test_invalid($database)
    {
        $database->save('g_ancestor', [
            "ancestor_id"   => 1,
            'ancestor_name' => 'A1',
            'g_parent'      => [
                [
                    "parent_id"   => 1,
                    'parent_name' => 'A1P1',
                    'g_child'     => [
                        [
                            'child_name' => 'A1P1C1',
                        ],
                    ],
                    'g_grand1'    => [
                        [
                            'grand1_name' => 'A1P1G1',
                        ],
                    ],
                    'g_grand2'    => [
                        [
                            'grand2_name' => 'A1P1G2',
                        ],
                    ],
                ],
            ],
        ]);

        // g_grand1 が RESTRICT なので失敗する
        that($database)->invalid('g_ancestor', [], ['delete_at' => '2014-12-24 00:00:00'])->wasThrown('Cannot delete or update');

        // g_grand1 を無効化すれば・・・
        $this->assertEquals(1, $database->invalid('g_grand1', [], ['delete_at' => '2014-12-24 00:00:00']));

        // g_ancestor で一挙に無効化できる
        $this->assertGreaterThanOrEqual(1, $database->invalid('g_ancestor', [], ['delete_at' => '2014-12-24 00:00:00']));

        // g_parent/g_child などにも伝播している
        $this->assertEquals([
            1 => "2014-12-24 00:00:00",
        ], array_map(fn($v) => date('Y-m-d H:i:s', strtotime($v)), $database->selectPairs('g_parent.parent_id,delete_at')));
        $this->assertEquals([
            1 => "2014-12-24 00:00:00",
        ], array_map(fn($v) => date('Y-m-d H:i:s', strtotime($v)), $database->selectPairs('g_child.child_id,delete_at')));

        // sqlserver がわけのわからんコケ方をするのでさしあたり除外（外部キーの取得が実体と一致しない？）
        if (!$database->getPlatform() instanceof SQLServerPlatform) {
            // dryrun はクエリ配列を返す
            $sqls = $database->dryrun()->invalid('g_ancestor', ['ancestor_id' => 1], ['delete_at' => '2014-12-24 00:00:00']);
            if ($database->getCompatiblePlatform()->supportsRowConstructor()) {
                $this->assertEquals([
                    "UPDATE g_child SET delete_at = '2014-12-24 00:00:00' WHERE (parent_id) IN (SELECT g_parent.parent_id FROM g_parent WHERE (ancestor_id) IN (SELECT g_ancestor.ancestor_id FROM g_ancestor WHERE ancestor_id = '1'))",
                    "UPDATE g_grand1 SET delete_at = '2014-12-24 00:00:00' WHERE (parent_id) IN (SELECT g_parent.parent_id FROM g_parent WHERE (ancestor_id) IN (SELECT g_ancestor.ancestor_id FROM g_ancestor WHERE ancestor_id = '1'))",
                    "UPDATE g_grand2 SET delete_at = '2014-12-24 00:00:00' WHERE (parent_id,ancestor_id) IN (SELECT g_parent.parent_id, g_parent.ancestor_id FROM g_parent WHERE (ancestor_id) IN (SELECT g_ancestor.ancestor_id FROM g_ancestor WHERE ancestor_id = '1'))",
                    "UPDATE g_parent SET delete_at = '2014-12-24 00:00:00' WHERE (ancestor_id) IN (SELECT g_ancestor.ancestor_id FROM g_ancestor WHERE ancestor_id = '1')",
                    "UPDATE g_ancestor SET delete_at = '2014-12-24 00:00:00' WHERE ancestor_id = '1'",
                ], $sqls);
            }
            else {
                $this->assertEquals([
                    "UPDATE g_child SET delete_at = '2014-12-24 00:00:00' WHERE (parent_id) IN (SELECT g_parent.parent_id FROM g_parent WHERE (ancestor_id) IN (SELECT g_ancestor.ancestor_id FROM g_ancestor WHERE ancestor_id = '1'))",
                    "UPDATE g_grand1 SET delete_at = '2014-12-24 00:00:00' WHERE (parent_id) IN (SELECT g_parent.parent_id FROM g_parent WHERE (ancestor_id) IN (SELECT g_ancestor.ancestor_id FROM g_ancestor WHERE ancestor_id = '1'))",
                    "UPDATE g_grand2 SET delete_at = '2014-12-24 00:00:00' WHERE (g_grand2.parent_id = '1' AND g_grand2.ancestor_id = '1')",
                    "UPDATE g_parent SET delete_at = '2014-12-24 00:00:00' WHERE (ancestor_id) IN (SELECT g_ancestor.ancestor_id FROM g_ancestor WHERE ancestor_id = '1')",
                    "UPDATE g_ancestor SET delete_at = '2014-12-24 00:00:00' WHERE ancestor_id = '1'",
                ], $sqls);
            }
        }

        $this->assertEquals(['id' => 1], $database->invalidOrThrow('test', ['id' => 1], ['name' => 'deleted']));
        that($database)->invalidOrThrow('test', ['id' => -1], ['name' => 'deleted'])->wasThrown('affected row is nothing');
    }

    /**
     * @dataProvider provideDatabase
     * @param Database $database
     */
    function test_revise($database)
    {
        $database->insert('foreign_p', ['id' => 1, 'name' => 'name1']);
        $database->insert('foreign_p', ['id' => 2, 'name' => 'name2']);
        $database->insert('foreign_p', ['id' => 3, 'name' => 'name3']);
        $database->insert('foreign_p', ['id' => 4, 'name' => 'name4']);
        $database->insert('foreign_c1', ['id' => 1, 'seq' => 11, 'name' => 'c1name1']);
        $database->insert('foreign_c2', ['cid' => 2, 'seq' => 21, 'name' => 'c2name1']);

        $affected = $database->revise('foreign_p', ['id' => $database->raw('id + 5')], [
            'id' => [1, 2, 3],
        ]);

        // 1, 2 は子供で使われていて 4 は指定していない。結果 3 しか更新されない
        $this->assertEquals(1, $affected);

        // 実際に取得してみて担保する
        $this->assertEquals([
            ['id' => 1, 'name' => 'name1'],
            ['id' => 2, 'name' => 'name2'],
            ['id' => 4, 'name' => 'name4'],
            ['id' => 3 + 5, 'name' => 'name3'],
        ], $database->selectArray('foreign_p'));

        // OrThrow
        if ($database->getCompatiblePlatform()->supportsIdentityUpdate()) {
            that($database)->reviseOrThrow('test', ['id' => -1], ['id' => -1])->wasThrown('affected row is nothing');
        }

        // 相互外部キー
        $this->assertEquals([
            "UPDATE foreign_d1 SET name = 'hoge' WHERE (id = '1') AND ((NOT EXISTS (SELECT * FROM foreign_d2 WHERE foreign_d2.id = foreign_d1.id)))",
        ], $database->dryrun()->revise('foreign_d1', ['name' => 'hoge'], ['id' => 1]));
        $this->assertEquals([
            "UPDATE foreign_d2 SET name = 'hoge' WHERE (id = '1') AND ((NOT EXISTS (SELECT * FROM foreign_d1 WHERE foreign_d1.d2_id = foreign_d2.id)))",
        ], $database->dryrun()->revise('foreign_d2', ['name' => 'hoge'], ['id' => 1]));
    }

    /**
     * @dataProvider provideDatabase
     * @param Database $database
     */
    function test_upgrade($database)
    {
        $database->insert('foreign_p', ['id' => 1, 'name' => 'name1']);
        $database->insert('foreign_p', ['id' => 2, 'name' => 'name2']);
        $database->insert('foreign_p', ['id' => 3, 'name' => 'name3']);
        $database->insert('foreign_p', ['id' => 4, 'name' => 'name4']);
        $database->insert('foreign_c1', ['id' => 1, 'seq' => 11, 'name' => 'c1name1']);
        $database->insert('foreign_c2', ['cid' => 2, 'seq' => 21, 'name' => 'c2name1']);
        $database->insert('foreign_c2', ['cid' => 4, 'seq' => 41, 'name' => 'c4name1']);

        $database->begin();
        try {
            // 1, 2 は子供で使われているが強制更新される。 4 は指定していない。結果 4 が残る
            $affected = $database->upgrade('foreign_p', ['id' => 1 + 5], ['id' => 1]);
            $this->assertEquals(1, $affected);
            $affected = $database->upgrade('foreign_p', ['id' => 2 + 5], ['id' => 2]);
            $this->assertEquals(1, $affected);
            $affected = $database->upgrade('foreign_p', ['id' => 3 + 5], ['id' => 3]);
            $this->assertEquals(1, $affected);

            // 実際に取得してみて担保する
            $this->assertEquals([
                ['id' => 4 + 0, 'name' => 'name4'],
                ['id' => 1 + 5, 'name' => 'name1'],
                ['id' => 2 + 5, 'name' => 'name2'],
                ['id' => 3 + 5, 'name' => 'name3'],
            ], $database->selectArray('foreign_p'));
            $this->assertEquals([
                ['cid' => 4 + 0, 'seq' => 41, 'name' => 'c4name1'],
                ['cid' => 2 + 5, 'seq' => 21, 'name' => 'c2name1'],
            ], $database->selectArray('foreign_c2'));
        }
        finally {
            $database->rollback();
        }

        // OrThrow
        if ($database->getCompatiblePlatform()->supportsIdentityUpdate()) {
            that($database)->upgradeOrThrow('test', ['id' => -1], ['id' => -1])->wasThrown('affected row is nothing');
        }

        // 主キーを更新しない
        $this->assertEquals([
            "UPDATE foreign_p SET name = 'hoge1' WHERE id = '4'",
        ], $database->dryrun()->upgrade('foreign_p', ['name' => 'hoge1'], ['id' => 4]));

        // dryrun はクエリ配列を返す
        $this->assertEquals([
            "UPDATE foreign_c1 SET id = '9' WHERE (id) IN (SELECT foreign_p.id FROM foreign_p WHERE id = '4')",
            "UPDATE foreign_c2 SET cid = '9' WHERE (cid) IN (SELECT foreign_p.id FROM foreign_p WHERE id = '4')",
            "UPDATE foreign_p SET id = '9' WHERE id = '4'",
        ], $database->dryrun()->upgrade('foreign_p', ['id' => 4 + 5], ['id' => 4]));

        // not row constructor + 2column
        $sqls = $database->dryrun()->upgrade('multiprimary', ['mainid' => new Expression('mainid + 99'), 'subid' => 1], ['name' => ['a', 'b']]);
        if ($database->getCompatiblePlatform()->supportsRowConstructor()) {
            $this->assertEquals([
                "UPDATE multifkey SET mainid = mainid + 99, subid = '1' WHERE (mainid,subid) IN (SELECT multiprimary.mainid, multiprimary.subid FROM multiprimary WHERE name IN ('a','b'))",
                "UPDATE multiprimary SET mainid = mainid + 99, subid = '1' WHERE name IN ('a','b')",
            ], $sqls);
        }
        else {
            $this->assertEquals([
                "UPDATE multifkey SET mainid = mainid + 99, subid = '1' WHERE (multifkey.mainid = '1' AND multifkey.subid = '1') OR (multifkey.mainid = '1' AND multifkey.subid = '2')",
                "UPDATE multiprimary SET mainid = mainid + 99, subid = '1' WHERE name IN ('a','b')",
            ], $sqls);
        }
    }

    /**
     * @dataProvider provideDatabase
     * @param Database $database
     */
    function test_remove($database)
    {
        $database->insert('foreign_p', ['id' => 1, 'name' => 'name1']);
        $database->insert('foreign_p', ['id' => 2, 'name' => 'name2']);
        $database->insert('foreign_p', ['id' => 3, 'name' => 'name3']);
        $database->insert('foreign_p', ['id' => 4, 'name' => 'name4']);
        $database->insert('foreign_c1', ['id' => 1, 'seq' => 11, 'name' => 'c1name1']);
        $database->insert('foreign_c2', ['cid' => 2, 'seq' => 21, 'name' => 'c2name1']);

        $affected = $database->remove('foreign_p', [
            'id' => [1, 2, 3],
        ]);

        // 1, 2 は子供で使われていて 4 は指定していない。結果 3 しか消えない
        $this->assertEquals(1, $affected);

        // 実際に取得してみて担保する
        $this->assertEquals([
            ['id' => 1, 'name' => 'name1'],
            ['id' => 2, 'name' => 'name2'],
            ['id' => 4, 'name' => 'name4'],
        ], $database->selectArray('foreign_p'));

        // 相互外部キー
        $this->assertEquals([
            'DELETE FROM foreign_d1 WHERE (NOT EXISTS (SELECT * FROM foreign_d2 WHERE foreign_d2.id = foreign_d1.id))',
        ], $database->dryrun()->remove('foreign_d1'));
        $this->assertEquals([
            'DELETE FROM foreign_d2 WHERE (NOT EXISTS (SELECT * FROM foreign_d1 WHERE foreign_d1.d2_id = foreign_d2.id))',
        ], $database->dryrun()->remove('foreign_d2'));
    }

    /**
     * @dataProvider provideDatabase
     * @param Database $database
     */
    function test_destroy($database)
    {
        $database->insert('foreign_p', ['id' => 1, 'name' => 'name1']);
        $database->insert('foreign_p', ['id' => 2, 'name' => 'name2']);
        $database->insert('foreign_p', ['id' => 3, 'name' => 'name3']);
        $database->insert('foreign_p', ['id' => 4, 'name' => 'name4']);
        $database->insert('foreign_c1', ['id' => 1, 'seq' => 11, 'name' => 'c1name1']);
        $database->insert('foreign_c2', ['cid' => 2, 'seq' => 21, 'name' => 'c2name1']);
        $database->insert('foreign_c2', ['cid' => 4, 'seq' => 41, 'name' => 'c4name1']);

        $affected = $database->destroy('foreign_p', [
            'id' => [1, 2, 3],
        ]);

        // 1, 2 は子供で使われているが強制削除される。 4 は指定していない。結果 4 が残る
        $this->assertEquals(3, $affected);

        // 実際に取得してみて担保する
        $this->assertEquals([
            ['id' => 4, 'name' => 'name4'],
        ], $database->selectArray('foreign_p'));
        $this->assertEquals([
            ['cid' => 4, 'seq' => 41, 'name' => 'c4name1'],
        ], $database->selectArray('foreign_c2'));

        // dryrun はクエリ配列を返す
        $this->assertEquals([
            "DELETE FROM foreign_c1 WHERE (id) IN (SELECT foreign_p.id FROM foreign_p WHERE name = 'name4')",
            "DELETE FROM foreign_c2 WHERE (cid) IN (SELECT foreign_p.id FROM foreign_p WHERE name = 'name4')",
            "DELETE FROM foreign_p WHERE name = 'name4'",
        ], $database->dryrun()->destroy('foreign_p', ['name' => 'name4']));

        // not row constructor + 2column
        $sqls = $database->dryrun()->destroy('multiprimary', ['name' => ['a', 'b']]);
        if ($database->getCompatiblePlatform()->supportsRowConstructor()) {
            $this->assertEquals([
                "DELETE FROM multifkey WHERE (mainid,subid) IN (SELECT multiprimary.mainid, multiprimary.subid FROM multiprimary WHERE name IN ('a','b'))",
                "DELETE FROM multiprimary WHERE name IN ('a','b')",
            ], $sqls);
        }
        else {
            $this->assertEquals([
                "DELETE FROM multifkey WHERE (multifkey.mainid = '1' AND multifkey.subid = '1') OR (multifkey.mainid = '1' AND multifkey.subid = '2')",
                "DELETE FROM multiprimary WHERE name IN ('a','b')",
            ], $sqls);
        }
    }

    /**
     * @dataProvider provideDatabase
     * @param Database $database
     */
    function test_reduce($database)
    {
        // テーブル全体で log_date 昇順で 5 件残す
        $database->begin();
        $this->assertEquals(160, $database->reduce('oprlog', 5, 'log_date'));
        $this->assertEquals(5, $database->count('oprlog'));
        $this->assertEquals([
            '2001-01-01',
            '2002-01-01',
            '2002-02-01',
            '2002-02-02',
            '2003-01-01',
        ], $database->selectLists('oprlog.log_date'));
        $database->rollback();

        // テーブル全体で log_date 降順で 5 件残す
        $database->begin();
        $this->assertEquals(160, $database->reduce('oprlog', 5, '-log_date'));
        $this->assertEquals(5, $database->count('oprlog'));
        $this->assertEquals([
            '2009-09-09',
            '2009-09-08',
            '2009-09-07',
            '2009-09-06',
            '2009-09-05',
        ], $database->selectLists('oprlog-log_date.log_date'));
        $database->rollback();

        // category でグルーピングして log_date 昇順で 1 件残す
        $database->begin();
        $this->assertEquals(156, $database->reduce('oprlog', 1, 'log_date', ['category']));
        $this->assertEquals(9, $database->count('oprlog'));
        $this->assertEquals([
            '2001-01-01',
            '2002-01-01',
            '2003-01-01',
            '2004-01-01',
            '2005-01-01',
            '2006-01-01',
            '2007-01-01',
            '2008-01-01',
            '2009-01-01',
        ], $database->selectLists('oprlog.log_date'));
        $database->rollback();

        // category でグルーピングして log_date 降順で 1 件残す
        $database->begin();
        $this->assertEquals(156, $database->reduce('oprlog', 1, '-log_date', ['category']));
        $this->assertEquals(9, $database->count('oprlog'));
        $this->assertEquals([
            '2001-01-01',
            '2002-02-02',
            '2003-03-03',
            '2004-04-04',
            '2005-05-05',
            '2006-06-06',
            '2007-07-07',
            '2008-08-08',
            '2009-09-09',
        ], $database->selectLists('oprlog.log_date'));
        $database->rollback();

        // category, primary_id でグルーピングして log_date 昇順で 5 件残す
        $database->begin();
        $this->assertEquals(20, $database->reduce('oprlog', 5, 'log_date', ['category', 'primary_id']));
        $this->assertEquals(1, $database->count('oprlog', ['category' => 'category-9', 'primary_id' => 1]));
        $this->assertEquals(2, $database->count('oprlog', ['category' => 'category-9', 'primary_id' => 2]));
        $this->assertEquals(3, $database->count('oprlog', ['category' => 'category-9', 'primary_id' => 3]));
        $this->assertEquals(4, $database->count('oprlog', ['category' => 'category-9', 'primary_id' => 4]));
        $this->assertEquals(5, $database->count('oprlog', ['category' => 'category-9', 'primary_id' => 5]));
        $this->assertEquals(5, $database->count('oprlog', ['category' => 'category-9', 'primary_id' => 6]));
        $this->assertEquals(5, $database->count('oprlog', ['category' => 'category-9', 'primary_id' => 7]));
        $this->assertEquals(5, $database->count('oprlog', ['category' => 'category-9', 'primary_id' => 8]));
        $this->assertEquals(5, $database->count('oprlog', ['category' => 'category-9', 'primary_id' => 9]));
        $this->assertEquals("2009-01-01", $database->min('oprlog.log_date', ['category' => 'category-9', 'primary_id' => 1]));
        $this->assertEquals("2009-02-01", $database->min('oprlog.log_date', ['category' => 'category-9', 'primary_id' => 2]));
        $this->assertEquals("2009-03-01", $database->min('oprlog.log_date', ['category' => 'category-9', 'primary_id' => 3]));
        $this->assertEquals("2009-04-01", $database->min('oprlog.log_date', ['category' => 'category-9', 'primary_id' => 4]));
        $this->assertEquals("2009-05-01", $database->min('oprlog.log_date', ['category' => 'category-9', 'primary_id' => 5]));
        $this->assertEquals("2009-06-01", $database->min('oprlog.log_date', ['category' => 'category-9', 'primary_id' => 6]));
        $this->assertEquals("2009-07-01", $database->min('oprlog.log_date', ['category' => 'category-9', 'primary_id' => 7]));
        $this->assertEquals("2009-08-01", $database->min('oprlog.log_date', ['category' => 'category-9', 'primary_id' => 8]));
        $this->assertEquals("2009-09-01", $database->min('oprlog.log_date', ['category' => 'category-9', 'primary_id' => 9]));
        $this->assertEquals("2009-01-01", $database->max('oprlog.log_date', ['category' => 'category-9', 'primary_id' => 1]));
        $this->assertEquals("2009-02-02", $database->max('oprlog.log_date', ['category' => 'category-9', 'primary_id' => 2]));
        $this->assertEquals("2009-03-03", $database->max('oprlog.log_date', ['category' => 'category-9', 'primary_id' => 3]));
        $this->assertEquals("2009-04-04", $database->max('oprlog.log_date', ['category' => 'category-9', 'primary_id' => 4]));
        $this->assertEquals("2009-05-05", $database->max('oprlog.log_date', ['category' => 'category-9', 'primary_id' => 5]));
        $this->assertEquals("2009-06-05", $database->max('oprlog.log_date', ['category' => 'category-9', 'primary_id' => 6]));
        $this->assertEquals("2009-07-05", $database->max('oprlog.log_date', ['category' => 'category-9', 'primary_id' => 7]));
        $this->assertEquals("2009-08-05", $database->max('oprlog.log_date', ['category' => 'category-9', 'primary_id' => 8]));
        $this->assertEquals("2009-09-05", $database->max('oprlog.log_date', ['category' => 'category-9', 'primary_id' => 9]));
        $database->rollback();

        // category, primary_id でグルーピングして log_date 降順で 5 件残す
        $database->begin();
        $this->assertEquals(20, $database->reduce('oprlog', 5, '-log_date', ['category', 'primary_id']));
        $this->assertEquals(1, $database->count('oprlog', ['category' => 'category-9', 'primary_id' => 1]));
        $this->assertEquals(2, $database->count('oprlog', ['category' => 'category-9', 'primary_id' => 2]));
        $this->assertEquals(3, $database->count('oprlog', ['category' => 'category-9', 'primary_id' => 3]));
        $this->assertEquals(4, $database->count('oprlog', ['category' => 'category-9', 'primary_id' => 4]));
        $this->assertEquals(5, $database->count('oprlog', ['category' => 'category-9', 'primary_id' => 5]));
        $this->assertEquals(5, $database->count('oprlog', ['category' => 'category-9', 'primary_id' => 6]));
        $this->assertEquals(5, $database->count('oprlog', ['category' => 'category-9', 'primary_id' => 7]));
        $this->assertEquals(5, $database->count('oprlog', ['category' => 'category-9', 'primary_id' => 8]));
        $this->assertEquals(5, $database->count('oprlog', ['category' => 'category-9', 'primary_id' => 9]));
        $this->assertEquals("2009-01-01", $database->min('oprlog.log_date', ['category' => 'category-9', 'primary_id' => 1]));
        $this->assertEquals("2009-02-01", $database->min('oprlog.log_date', ['category' => 'category-9', 'primary_id' => 2]));
        $this->assertEquals("2009-03-01", $database->min('oprlog.log_date', ['category' => 'category-9', 'primary_id' => 3]));
        $this->assertEquals("2009-04-01", $database->min('oprlog.log_date', ['category' => 'category-9', 'primary_id' => 4]));
        $this->assertEquals("2009-05-01", $database->min('oprlog.log_date', ['category' => 'category-9', 'primary_id' => 5]));
        $this->assertEquals("2009-06-02", $database->min('oprlog.log_date', ['category' => 'category-9', 'primary_id' => 6]));
        $this->assertEquals("2009-07-03", $database->min('oprlog.log_date', ['category' => 'category-9', 'primary_id' => 7]));
        $this->assertEquals("2009-08-04", $database->min('oprlog.log_date', ['category' => 'category-9', 'primary_id' => 8]));
        $this->assertEquals("2009-09-05", $database->min('oprlog.log_date', ['category' => 'category-9', 'primary_id' => 9]));
        $this->assertEquals("2009-01-01", $database->max('oprlog.log_date', ['category' => 'category-9', 'primary_id' => 1]));
        $this->assertEquals("2009-02-02", $database->max('oprlog.log_date', ['category' => 'category-9', 'primary_id' => 2]));
        $this->assertEquals("2009-03-03", $database->max('oprlog.log_date', ['category' => 'category-9', 'primary_id' => 3]));
        $this->assertEquals("2009-04-04", $database->max('oprlog.log_date', ['category' => 'category-9', 'primary_id' => 4]));
        $this->assertEquals("2009-05-05", $database->max('oprlog.log_date', ['category' => 'category-9', 'primary_id' => 5]));
        $this->assertEquals("2009-06-06", $database->max('oprlog.log_date', ['category' => 'category-9', 'primary_id' => 6]));
        $this->assertEquals("2009-07-07", $database->max('oprlog.log_date', ['category' => 'category-9', 'primary_id' => 7]));
        $this->assertEquals("2009-08-08", $database->max('oprlog.log_date', ['category' => 'category-9', 'primary_id' => 8]));
        $this->assertEquals("2009-09-09", $database->max('oprlog.log_date', ['category' => 'category-9', 'primary_id' => 9]));
        $database->rollback();

        // category, primary_id でグルーピングして log_date 降順で 5 件残す。ただし、2009-07-04 以降は残す（2009-07-04 以前のみ削除する）
        $database->begin();
        $this->assertEquals(11, $database->reduce('oprlog', 5, '-log_date', ['category', 'primary_id'], ['log_date < ?' => '2009-07-04']));
        $this->assertEquals(1, $database->count('oprlog', ['category' => 'category-9', 'primary_id' => 1]));
        $this->assertEquals(2, $database->count('oprlog', ['category' => 'category-9', 'primary_id' => 2]));
        $this->assertEquals(3, $database->count('oprlog', ['category' => 'category-9', 'primary_id' => 3]));
        $this->assertEquals(4, $database->count('oprlog', ['category' => 'category-9', 'primary_id' => 4]));
        $this->assertEquals(5, $database->count('oprlog', ['category' => 'category-9', 'primary_id' => 5]));
        $this->assertEquals(5, $database->count('oprlog', ['category' => 'category-9', 'primary_id' => 6]));
        $this->assertEquals(7, $database->count('oprlog', ['category' => 'category-9', 'primary_id' => 7]));
        $this->assertEquals(8, $database->count('oprlog', ['category' => 'category-9', 'primary_id' => 8]));
        $this->assertEquals(9, $database->count('oprlog', ['category' => 'category-9', 'primary_id' => 9]));
        $this->assertEquals("2009-01-01", $database->min('oprlog.log_date', ['category' => 'category-9', 'primary_id' => 1]));
        $this->assertEquals("2009-02-01", $database->min('oprlog.log_date', ['category' => 'category-9', 'primary_id' => 2]));
        $this->assertEquals("2009-03-01", $database->min('oprlog.log_date', ['category' => 'category-9', 'primary_id' => 3]));
        $this->assertEquals("2009-04-01", $database->min('oprlog.log_date', ['category' => 'category-9', 'primary_id' => 4]));
        $this->assertEquals("2009-05-01", $database->min('oprlog.log_date', ['category' => 'category-9', 'primary_id' => 5]));
        $this->assertEquals("2009-06-02", $database->min('oprlog.log_date', ['category' => 'category-9', 'primary_id' => 6]));
        $this->assertEquals("2009-07-01", $database->min('oprlog.log_date', ['category' => 'category-9', 'primary_id' => 7]));
        $this->assertEquals("2009-08-01", $database->min('oprlog.log_date', ['category' => 'category-9', 'primary_id' => 8]));
        $this->assertEquals("2009-09-01", $database->min('oprlog.log_date', ['category' => 'category-9', 'primary_id' => 9]));
        $this->assertEquals("2009-01-01", $database->max('oprlog.log_date', ['category' => 'category-9', 'primary_id' => 1]));
        $this->assertEquals("2009-02-02", $database->max('oprlog.log_date', ['category' => 'category-9', 'primary_id' => 2]));
        $this->assertEquals("2009-03-03", $database->max('oprlog.log_date', ['category' => 'category-9', 'primary_id' => 3]));
        $this->assertEquals("2009-04-04", $database->max('oprlog.log_date', ['category' => 'category-9', 'primary_id' => 4]));
        $this->assertEquals("2009-05-05", $database->max('oprlog.log_date', ['category' => 'category-9', 'primary_id' => 5]));
        $this->assertEquals("2009-06-06", $database->max('oprlog.log_date', ['category' => 'category-9', 'primary_id' => 6]));
        $this->assertEquals("2009-07-07", $database->max('oprlog.log_date', ['category' => 'category-9', 'primary_id' => 7]));
        $this->assertEquals("2009-08-08", $database->max('oprlog.log_date', ['category' => 'category-9', 'primary_id' => 8]));
        $this->assertEquals("2009-09-09", $database->max('oprlog.log_date', ['category' => 'category-9', 'primary_id' => 9]));
        $database->rollback();

        // ↑のテーブル記法
        $database->begin();
        $this->assertEquals(11, $database->reduce('oprlog["log_date<\'2009-07-04\'"]<category,primary_id>-log_date#-5'));
        $this->assertEquals(1, $database->count('oprlog', ['category' => 'category-9', 'primary_id' => 1]));
        $this->assertEquals(2, $database->count('oprlog', ['category' => 'category-9', 'primary_id' => 2]));
        $this->assertEquals(3, $database->count('oprlog', ['category' => 'category-9', 'primary_id' => 3]));
        $this->assertEquals(4, $database->count('oprlog', ['category' => 'category-9', 'primary_id' => 4]));
        $this->assertEquals(5, $database->count('oprlog', ['category' => 'category-9', 'primary_id' => 5]));
        $this->assertEquals(5, $database->count('oprlog', ['category' => 'category-9', 'primary_id' => 6]));
        $this->assertEquals(7, $database->count('oprlog', ['category' => 'category-9', 'primary_id' => 7]));
        $this->assertEquals(8, $database->count('oprlog', ['category' => 'category-9', 'primary_id' => 8]));
        $this->assertEquals(9, $database->count('oprlog', ['category' => 'category-9', 'primary_id' => 9]));
        $this->assertEquals("2009-01-01", $database->min('oprlog.log_date', ['category' => 'category-9', 'primary_id' => 1]));
        $this->assertEquals("2009-02-01", $database->min('oprlog.log_date', ['category' => 'category-9', 'primary_id' => 2]));
        $this->assertEquals("2009-03-01", $database->min('oprlog.log_date', ['category' => 'category-9', 'primary_id' => 3]));
        $this->assertEquals("2009-04-01", $database->min('oprlog.log_date', ['category' => 'category-9', 'primary_id' => 4]));
        $this->assertEquals("2009-05-01", $database->min('oprlog.log_date', ['category' => 'category-9', 'primary_id' => 5]));
        $this->assertEquals("2009-06-02", $database->min('oprlog.log_date', ['category' => 'category-9', 'primary_id' => 6]));
        $this->assertEquals("2009-07-01", $database->min('oprlog.log_date', ['category' => 'category-9', 'primary_id' => 7]));
        $this->assertEquals("2009-08-01", $database->min('oprlog.log_date', ['category' => 'category-9', 'primary_id' => 8]));
        $this->assertEquals("2009-09-01", $database->min('oprlog.log_date', ['category' => 'category-9', 'primary_id' => 9]));
        $this->assertEquals("2009-01-01", $database->max('oprlog.log_date', ['category' => 'category-9', 'primary_id' => 1]));
        $this->assertEquals("2009-02-02", $database->max('oprlog.log_date', ['category' => 'category-9', 'primary_id' => 2]));
        $this->assertEquals("2009-03-03", $database->max('oprlog.log_date', ['category' => 'category-9', 'primary_id' => 3]));
        $this->assertEquals("2009-04-04", $database->max('oprlog.log_date', ['category' => 'category-9', 'primary_id' => 4]));
        $this->assertEquals("2009-05-05", $database->max('oprlog.log_date', ['category' => 'category-9', 'primary_id' => 5]));
        $this->assertEquals("2009-06-06", $database->max('oprlog.log_date', ['category' => 'category-9', 'primary_id' => 6]));
        $this->assertEquals("2009-07-07", $database->max('oprlog.log_date', ['category' => 'category-9', 'primary_id' => 7]));
        $this->assertEquals("2009-08-08", $database->max('oprlog.log_date', ['category' => 'category-9', 'primary_id' => 8]));
        $this->assertEquals("2009-09-09", $database->max('oprlog.log_date', ['category' => 'category-9', 'primary_id' => 9]));
        $database->rollback();
    }

    /**
     * @dataProvider provideDatabase
     * @param Database $database
     */
    function test_reduce_misc($database)
    {
        $database->begin();
        $this->assertEquals(165, $database->reduce('oprlog', 0, 'id'));
        $database->rollback();

        $database->begin();
        $this->assertEquals(135, $database->reduce('oprlog', 0, '-log_date', ['category'], ['log_date < ?' => '2009-06-01']));
        $database->rollback();

        $database->begin();
        $this->assertEquals(40, $database->reduce('oprlog', 5, 'id', [], ['category' => 'category-9']));
        $database->rollback();

        $database->begin();
        $this->assertEquals(130, $database->reduce('oprlog', 5, '-log_date', [], ['log_date < ?' => '2009-06-01']));
        $database->rollback();

        $database->begin();
        $this->assertEquals(96, $database->reduce('oprlog', 5, '-log_date', ['category'], ['log_date < ?' => '2009-06-01']));
        $database->rollback();

        $database->begin();
        $this->assertEquals(10, $database->reduce('oprlog', 5, '-log_date', ['category', 'primary_id'], ['category' => 'category-9']));
        $database->rollback();

        that($database)->reduceOrThrow('oprlog', -1)->wasThrown('must be >= 0');
        that($database)->reduceOrThrow('oprlog', 1, ['a' => true, 'b' => false])->wasThrown('must be === 1');
        that($database)->reduceOrThrow('oprlog', 5, 'log_date', [], ['1=0'])->wasThrown('affected row is nothing');
    }

    /**
     * @dataProvider provideDatabase
     * @param Database $database
     */
    function test_upsert($database)
    {
        $current = $database->count('test');

        $row = [
            'id'   => 2,
            'name' => 'xx',
            'data' => '',
        ];
        $database->upsert('test', $row);

        // 全く同じのはず
        $this->assertEquals($row, $database->fetchTuple('select * from test where id = 2'));
        // 同じ件数のはず
        $this->assertEquals($current, $database->count('test'));

        $row = [
            'id'   => 999,
            'name' => 'xx',
            'data' => '',
        ];
        $database->upsert('test', $row);

        // 全く同じのはず
        $this->assertEquals($row, $database->fetchTuple('select * from test where id = 999'));
        // 件数が+1されているはず
        $this->assertEquals($current + 1, $database->count('test'));

        $row = [
            'name' => 'zz',
            'data' => '',
        ];
        $database->upsert('test', $row);

        // 件数が+1されているはず
        $this->assertEquals($current + 2, $database->count('test'));
    }

    /**
     * @dataProvider provideDatabase
     * @param Database $database
     */
    function test_upsert2($database)
    {
        $row1 = [
            'id'   => 2,
            'name' => 'xx',
            'data' => 'data',
        ];
        $row2 = [
            'name' => 'zz',
            '*'    => null,
        ];
        $database->upsert('test', $row1, $row2);

        // $row2 で「更新」されているはず
        $this->assertEquals(['id' => 2, 'name' => 'zz', 'data' => 'data'], $database->fetchTuple('select * from test where id = 2'));

        $row1 = [
            'id'   => 999,
            'name' => 'xx',
            'data' => '',
        ];
        $row2 = [
            'id'   => 999,
            'name' => 'zz',
            'data' => '',
        ];
        $database->upsert('test', $row1, $row2);

        // $row1 が「挿入」されているはず
        $this->assertEquals($row1, $database->fetchTuple('select * from test where id = 999'));
    }

    /**
     * @dataProvider provideDatabase
     * @param Database $database
     */
    function test_upsertOrThrow($database)
    {
        $row = [
            'id'   => 2,
            'name' => 'qq',
            'data' => '',
        ];

        // 更新された時はそのID値が返るはず
        $this->assertEquals(['id' => 2], $database->upsertOrThrow('test', $row));
        $this->assertEquals($row, $database->fetchTuple('select * from test where id = 2'));

        $row = [
            'name' => 'qq',
            'data' => '',
        ];

        // 挿入された時はそのAUTOINCREMENTの値が返るはず
        $this->assertEquals(['id' => 11], $database->upsertOrThrow('test', $row));
        $this->assertEquals($row + ['id' => 11], $database->fetchTuple('select * from test where id = 11'));

        $row = [
            'id'   => 1,
            'name' => 'qq',
            'data' => '',
        ];
        $row2 = ['id' => 99] + $row;

        // sqlserver はID列を更新できない
        if ($database->getCompatiblePlatform()->supportsIdentityUpdate()) {
            // ちょっと複雑だが、$row を insert しようとするが、[id=1] は既に存在するので、update の動作となる
            // その場合、その存在する行を $row2 で更新するので [id=1] は消えてなくなり、[id=99] に生まれ変わる
            // したがってその「更新された行のID」は99が正のはず
            $this->assertEquals(['id' => 99], $database->upsertOrThrow('test', $row, $row2));
            $this->assertEquals(false, $database->fetchTuple('select * from test where id = 1'));
            $this->assertEquals($row2, $database->fetchTuple('select * from test where id = 99'));
        }
    }

    /**
     * @dataProvider provideDatabase
     * @param Database $database
     */
    function test_upsertAndPrimary($database)
    {
        $result = $database->upsertAndPrimary('test[id:1]', [
            'id'   => 1,
            'name' => 'a',
        ]);
        $this->assertEquals(['id' => 1], $result);

        $result = $database->upsertAndPrimary('test[id:100]', [
            'id'   => 100,
            'name' => 'zzz',
        ]);
        $this->assertEquals(['id' => 100], $result);

        $result = $database->upsertAndPrimary('test[id:-1]', [
            'id'   => 10,
            'name' => 'zzz',
        ]);
        $this->assertEquals(['id' => 10], $result);
    }

    /**
     * @dataProvider provideDatabase
     * @param Database $database
     */
    function test_modify($database)
    {
        $database->modify('test', ['name' => 'newN', 'data' => 'newD']);
        $id = $database->getLastInsertId('test', 'id');
        $this->assertEquals(11, $id);
        $this->assertEquals(['name' => 'newN', 'data' => 'newD'], $database->selectTuple('test.name,data', ['id' => $id]));

        $database->modify('test', ['id' => $id, 'name' => 'repN', 'data' => 'repD']);
        $this->assertEquals(['name' => 'repN', 'data' => 'repD'], $database->selectTuple('test.name,data', ['id' => $id]));

        $database->modify('test', ['id' => $id, 'name' => 'repN', 'data' => 'repD'], ['name' => 'upN', 'data' => 'upD']);
        $this->assertEquals(['name' => 'upN', 'data' => 'upD'], $database->selectTuple('test.name,data', ['id' => $id]));

        if ($database->getCompatiblePlatform()->supportsMerge()) {
            $database->modify('test', ['id' => $id, 'name' => 'repN2'], ['*' => null, 'data' => 'upD2']);
            $this->assertEquals(['name' => 'repN2', 'data' => 'upD2'], $database->selectTuple('test.name,data', ['id' => $id]));
        }

        if ($database->getCompatiblePlatform()->supportsIdentityUpdate()) {
            $merge = function ($columns) use ($database) { return $database->getCompatiblePlatform()->getMergeSyntax($columns); };
            $refer = function ($column) use ($database) { return $database->getCompatiblePlatform()->getReferenceSyntax($column); };

            $affected = $database->dryrun()->modify('test', ['id' => 1, 'name' => 'name1'], ['*' => null, 'data' => 'updateData']);
            $this->assertEquals([
                "INSERT INTO test (id, name) VALUES ('1', 'name1') {$merge(['id'])} name = {$refer('name')}, data = 'updateData'",
            ], $affected);

            $affected = $database->dryrun()->modify('test', ['id' => 1, 'name' => 'name1'], ['data' => 'updateData', '*' => null]);
            $this->assertEquals([
                "INSERT INTO test (id, name) VALUES ('1', 'name1') {$merge(['id'])} data = 'updateData', name = {$refer('name')}",
            ], $affected);
        }
    }

    /**
     * @dataProvider provideDatabase
     * @param Database $database
     */
    function test_modifyOrThrow($database)
    {
        if (!$database->getCompatiblePlatform()->supportsIdentityUpdate()) {
            return;
        }

        // 普通にやれば次の連番が返るはず
        $primary = $database->modifyOrThrow('test', ['name' => 'modify1']);
        $this->assertEquals(['id' => 11], $primary);

        // null も数値で返るはず
        $primary = $database->modifyOrThrow('test', ['id' => null, 'name' => 'modify2']);
        $this->assertEquals(['id' => 12], $primary);

        // Expression も数値で返るはず
        $primary = $database->modifyOrThrow('test', ['id' => new Expression('?', 13), 'name' => 'modify3_1']);
        $this->assertEquals(['id' => 13], $primary);
        $primary = $database->modifyOrThrow('test', ['id' => new Expression('?', 13), 'name' => 'modify3_2']);
        $this->assertEquals(['id' => 13], $primary);

        // SelectBuilder も数値で返るはず
        $primary = $database->modifyOrThrow('test', ['id' => $database->select(['test T' => 'id+100'], ['id' => 1]), 'name' => 'modify4_1']);
        $this->assertEquals(['id' => 101], $primary);
        $primary = $database->modifyOrThrow('test', ['id' => $database->select(['test T' => 'id'], ['id' => 1]), 'name' => 'modify4_2']);
        $this->assertEquals(['id' => 1], $primary);
    }

    /**
     * @dataProvider provideDatabase
     * @param Database $database
     */
    function test_modifyAndPrimary($database)
    {
        $result = $database->modifyAndPrimary('test[id:1]', [
            'id'   => 1,
            'name' => 'a',
        ]);
        $this->assertEquals(['id' => 1], $result);

        $result = $database->modifyAndPrimary('test[id:100]', [
            'id'   => 100,
            'name' => 'zzz',
        ]);
        $this->assertEquals(['id' => 100], $result);

        $result = $database->modifyAndPrimary('test[id:-1]', [
            'id'   => 10,
            'name' => 'zzz',
        ]);
        $this->assertEquals(['id' => 10], $result);

        if ($database->getCompatiblePlatform()->supportsMerge()) {
            $sql = $database->dryrun()->modifyAndPrimary('test[id:-1]', [
                'id'   => 10,
                'name' => 'zzz',
            ]);
            $this->assertStringContainsString('INSERT INTO test (id, name) SELECT', $sql[0]);
            $this->assertStringContainsString('WHERE (NOT EXISTS (SELECT * FROM test WHERE id =', $sql[0]);
            $merge = $database->getCompatiblePlatform()->getMergeSyntax(['id']);
            $reference = $database->getCompatiblePlatform()->getReferenceSyntax('id');
            $this->assertStringContainsString("$merge id = $reference", $sql[0]);
        }
    }

    /**
     * @dataProvider provideDatabase
     * @param Database $database
     */
    function test_modify_misc($database)
    {
        $database = $database->context([
            'convertEmptyToNull' => true,
            'insertSet'          => false,
        ]);

        $database->setConvertEmptyToNull(true);

        $database->delete('nullable');

        // 空文字は空文字でも文字列型はそのまま空文字、数値型は null になるはず
        $pk = $database->insertOrThrow('nullable', ['name' => '', 'cint' => '', 'cfloat' => '', 'cdecimal' => '']);
        $row = $database->selectTuple('nullable.!id', $pk);
        $this->assertSame(['name' => '', 'cint' => null, 'cfloat' => null, 'cdecimal' => null], $row);

        $database->setConvertEmptyToNull(false);

        $database->setInsertSet(true);
        if ($database->getCompatiblePlatform()->supportsInsertSet()) {
            $sql = $database->dryrun()->modifyOrThrow('test', ['name' => 'zz']);
            $this->assertStringContainsString("INSERT INTO test SET name = 'zz' ", $sql[0]);
        }
        $database = $database->unstack();

        $cache = that($database)->var('cache');
        $this->finalize(fn() => $cache->offsetUnset('compatiblePlatform'));
        $cache['compatiblePlatform'] = new class($database->getPlatform()) extends CompatiblePlatform {
            public function supportsIdentityAutoUpdate(): bool { return false; }
        };

        $pk = $database->modifyOrThrow('test', ['id' => 99, 'name' => 'xx']);
        $this->assertEquals(['id' => 99], $pk);

        $cache['compatiblePlatform'] = new class($database->getPlatform()) extends CompatiblePlatform {
            public function supportsMerge(): bool { return false; }
        };

        $this->assertEquals(1, $database->modify('test', ['id' => 100, 'name' => 'z']));
    }

    /**
     * @dataProvider provideDatabase
     * @param Database $database
     */
    function test_changeArray($database)
    {
        // 空のテスト1
        $database->changeArray('multiprimary', [], ['mainid' => 1]);
        $this->assertEmpty($database->selectArray('multiprimary', ['mainid' => 1]));
        $this->assertCount(5, $database->selectArray('multiprimary', ['mainid' => 2]));

        // 空のテスト2
        $database->changeArray('multiprimary', [], ['mainid' => 2, 'subid = 7']);
        $this->assertCount(4, $database->selectArray('multiprimary', ['mainid' => 2]));

        // バルク兼プリペアのテスト
        $max = $database->max('test.id');

        $primaries = $database->changeArray('test', [
            // bulk
            ['id' => 1, 'name' => 'changeArray:bulk1'],
            ['id' => 2, 'name' => 'changeArray:bulk2'],
            // prepare
            ['id' => null, 'name' => 'changeArray:prepare1'],
            ['id' => null, 'name' => 'changeArray:prepare2'],
            // perrow
            ['id' => null, 'name' => 'changeArray:perrow1'],
            ['id' => null, 'name' => 'changeArray:perrow2', 'data' => 'misc'],
        ], ['name' => 'X']);
        // 与えた配列のとおりになっている（自動採番もされている）
        $this->assertEquals([
            ['id' => 1, 'name' => 'changeArray:bulk1'],
            ['id' => 2, 'name' => 'changeArray:bulk2'],
            ['id' => $max + 1, 'name' => 'changeArray:prepare1'],
            ['id' => $max + 2, 'name' => 'changeArray:prepare2'],
            ['id' => $max + 3, 'name' => 'changeArray:perrow1'],
            ['id' => $max + 4, 'name' => 'changeArray:perrow2'],
        ], $database->selectArray('test.id,name', ['name LIKE ?' => 'changeArray:%']));
        // 主キーを返している（自動採番もされている）
        $this->assertEquals([
            ['id' => 1],
            ['id' => 2],
            ['id' => $max + 1],
            ['id' => $max + 2],
            ['id' => $max + 3],
            ['id' => $max + 4],
        ], $primaries);
    }

    /**
     * @dataProvider provideDatabase
     * @param Database $database
     */
    function test_changeArray_auto($database)
    {
        $max = $database->max('test.id');

        $primaries = $database->changeArray('test', [
            ['id' => 1, 'name' => 'X'],
            ['name' => 'X'],
        ], ['name' => 'X']);
        // 与えた配列のとおりになっている（自動採番もされている）
        $this->assertEquals([
            ['id' => 1, 'name' => 'X'],
            ['id' => $max + 1, 'name' => 'X'],
        ], $database->selectArray('test.id,name', ['name' => 'X']));
        // 主キーを返している（自動採番もされている）
        $this->assertEquals([
            ['id' => 1],
            ['id' => $max + 1],
        ], $primaries);

        $primaries = $database->changeArray('test', [
            ['id' => 1, 'name' => 'X'],
        ], ['name' => 'X', "id <> $max + 1"]);
        // 与えた配列のとおりになっている（id:$max + 1 は生き残っている）
        $this->assertEquals([
            ['id' => 1, 'name' => 'X'],
            ['id' => $max + 1, 'name' => 'X'],
        ], $database->selectArray('test.id,name', ['name' => 'X']));
        // 主キーを返している（自動採番もされている）
        $this->assertEquals([
            ['id' => 1],
        ], $primaries);
    }

    /**
     * @dataProvider provideDatabase
     * @param Database $database
     */
    function test_changeArray_pk($database)
    {
        $mainid2 = $database->selectArray('multiprimary', ['mainid' => 2]);

        $primaries = $database->changeArray('multiprimary', [
            ['mainid' => 1, 'subid' => 1, 'name' => 'X'],
            ['mainid' => 1, 'subid' => 2, 'name' => 'Y'],
            ['mainid' => 1, 'subid' => 3, 'name' => 'Z'],
        ], ['mainid' => 1]);
        // 与えた配列のとおりになっている
        $this->assertEquals([
            ['mainid' => 1, 'subid' => 1, 'name' => 'X'],
            ['mainid' => 1, 'subid' => 2, 'name' => 'Y'],
            ['mainid' => 1, 'subid' => 3, 'name' => 'Z'],
        ], $database->selectArray('multiprimary', ['mainid' => 1]));
        // 主キーを返している
        $this->assertEquals([
            ['mainid' => 1, 'subid' => 1],
            ['mainid' => 1, 'subid' => 2],
            ['mainid' => 1, 'subid' => 3],
        ], $primaries);

        $primaries = $database->changeArray('multiprimary', [
            ['mainid' => 1, 'subid' => 3, 'name' => 'XX'],
            ['mainid' => 1, 'subid' => 4, 'name' => 'YY'],
            ['mainid' => 1, 'subid' => 5, 'name' => 'ZZ'],
        ], ['mainid' => 1]);
        // 与えた配列のとおりになっている
        $this->assertEquals([
            ['mainid' => 1, 'subid' => 3, 'name' => 'XX'],
            ['mainid' => 1, 'subid' => 4, 'name' => 'YY'],
            ['mainid' => 1, 'subid' => 5, 'name' => 'ZZ'],
        ], $database->selectArray('multiprimary', ['mainid' => 1]));
        // 主キーを返している
        $this->assertEquals([
            ['mainid' => 1, 'subid' => 3],
            ['mainid' => 1, 'subid' => 4],
            ['mainid' => 1, 'subid' => 5],
        ], $primaries);

        // 一連の流れで mainid=2 に波及していないことを担保
        $this->assertEquals($mainid2, $database->selectArray('multiprimary', ['mainid' => 2]));
    }

    /**
     * @dataProvider provideDatabase
     * @param Database $database
     */
    function test_changeArray_uk($database)
    {
        if (!$database->getCompatiblePlatform()->supportsMerge()) {
            return;
        }

        $group2 = $database->selectArray('multiunique', ['groupkey' => 2]);

        $primaries = $database->changeArray('multiunique', [
            ['id' => 11, 'uc_s' => 'a1', 'uc_i' => 1, 'uc1' => 'X', 'uc2' => 1, 'groupkey' => 1],
            ['id' => 12, 'uc_s' => 'b1', 'uc_i' => 2, 'uc1' => 'Y', 'uc2' => 2, 'groupkey' => 1],
            ['id' => 13, 'uc_s' => 'c1', 'uc_i' => 3, 'uc1' => 'Z', 'uc2' => 3, 'groupkey' => 1],
        ], ['groupkey' => 1], 'uk3');
        // 与えた配列のとおりになっている
        $this->assertEquals([
            ["uc1" => "X", "uc2" => "1"],
            ["uc1" => "Y", "uc2" => "2"],
            ["uc1" => "Z", "uc2" => "3"],
        ], $database->selectArray('multiunique.uc1,uc2', ['groupkey' => 1]));
        // 一意キーを返している
        $this->assertEquals([
            ["uc1" => "X", "uc2" => "1"],
            ["uc1" => "Y", "uc2" => "2"],
            ["uc1" => "Z", "uc2" => "3"],
        ], $primaries);

        $primaries = $database->changeArray('multiunique', [
            ['uc_s' => 'a2', 'uc_i' => 4, 'uc1' => 'X', 'uc2' => 1, 'groupkey' => 1],
            ['uc_s' => 'b2', 'uc_i' => 5, 'uc1' => 'YY', 'uc2' => 2, 'groupkey' => 1],
        ], ['groupkey' => 1], 'uk3');
        // 与えた配列のとおりになっている
        $this->assertEquals([
            ["uc_s" => "a2", "uc_i" => 4, "uc1" => "X", "uc2" => 1],
            ["uc_s" => "b2", "uc_i" => 5, "uc1" => "YY", "uc2" => 2],
        ], $database->selectArray('multiunique.uc_s,uc_i,uc1,uc2', ['groupkey' => 1]));
        // 一意キーを返している
        $this->assertEquals([
            ["uc1" => "X", "uc2" => 1],
            ["uc1" => "YY", "uc2" => 2],
        ], $primaries);

        // 一連の流れで groupkey=2 に波及していないことを担保
        $this->assertEquals($group2, $database->selectArray('multiunique', ['groupkey' => 2]));
    }

    /**
     * @dataProvider provideDatabase
     * @param Database $database
     */
    function test_changeArray_returning($database)
    {
        $updatedAffectedRows = $database->getCompatiblePlatform()->getName() === 'mysql' ? 0 : 2;

        $primaries = $database->changeArray('multiprimary', [
            ['mainid' => 1, 'subid' => 1, 'name' => 'a'],
            ['mainid' => 1, 'subid' => 2, 'name' => 'X'],
            ['mainid' => 1, 'subid' => 9, 'name' => 'Z'],
        ], ['mainid' => 1], 'PRIMARY', null);
        $this->assertEquals([
            [
                "mainid" => "1",
                "subid"  => "1",
                ""       => $updatedAffectedRows,
            ],
            [
                "mainid" => "1",
                "subid"  => "2",
                ""       => 2,
            ],
            [
                "mainid" => 1,
                "subid"  => 9,
                ""       => 1,
            ],
            [
                "mainid" => "1",
                "subid"  => "3",
                ""       => -1,
            ],
            [
                "mainid" => "1",
                "subid"  => "4",
                ""       => -1,
            ],
            [
                "mainid" => "1",
                "subid"  => "5",
                ""       => -1,
            ],
        ], $primaries);

        $primaries = $database->changeArray('test', [
            "first" => ['id' => 1, 'name' => 'a'],
            2       => ['id' => 2, 'name' => 'b'],
            ['id' => 3, 'name' => 'Z'],
            "last"  => ['id' => 93, 'name' => 'Z3'],
        ], [], 'PRIMARY', ['id', 'nameX' => 'name']);
        $this->assertEquals([
            "first" => [
                "id"    => "1",
                "nameX" => "a",
                ""      => $updatedAffectedRows,
            ],
            2       => [
                "id"    => "2",
                "nameX" => "b",
                ""      => $updatedAffectedRows,
            ],
            3       => [
                "id"    => "3",
                "nameX" => "c",
                ""      => 2,
            ],
            "last"  => [
                "id"    => "93",
                "nameX" => "Z3",
                ""      => 1,
            ],
            4       => [
                "id"    => "4",
                "nameX" => "d",
                ""      => -1,
            ],
            5       => [
                "id"    => "5",
                "nameX" => "e",
                ""      => -1,
            ],
            6       => [
                "id"    => "6",
                "nameX" => "f",
                ""      => -1,
            ],
            7       => [
                "id"    => "7",
                "nameX" => "g",
                ""      => -1,
            ],
            8       => [
                "id"    => "8",
                "nameX" => "h",
                ""      => -1,
            ],
            9       => [
                "id"    => "9",
                "nameX" => "i",
                ""      => -1,
            ],
            10      => [
                "id"    => "10",
                "nameX" => "j",
                ""      => -1,
            ],
        ], $primaries);

        if ($database->getCompatiblePlatform()->getName() === 'mysql') {
            $primaries = $database->changeArray('test', [
                "first" => ['id' => 1, 'name' => 'a'],
                ['id' => 2, 'name' => 'b'],
                ['id' => 3, 'name' => 'Z'],
                "last"  => ['id' => 100, 'name' => 'Z'],
            ], ['false'], 'PRIMARY', ['name']);
            $this->assertEquals([
                "first" => [
                    "name" => "a",
                    ""     => 0,
                ],
                [
                    "name" => "b",
                    ""     => 0,
                ],
                [
                    "name" => "Z",
                    ""     => 0,
                ],
                "last"  => [
                    "name" => "Z",
                    ""     => 1,
                ],
            ], $primaries);

            if ($database->getCompatiblePlatform()->supportsIgnore()) {
                $database = $database->context(['filterNullAtNotNullColumn' => false]); // not null に null を入れることでエラーを発生させる

                $primaries = $database->changeArrayIgnore('test', [
                    ['id' => 1, 'name' => null],
                ], ['id' => 1], 'PRIMARY', ['name']);
                $this->assertEquals([
                    [
                        "name" => "a",
                        ""     => 2,
                    ],
                ], $primaries);
            }
        }
    }

    /**
     * @dataProvider provideDatabase
     * @param Database $database
     */
    function test_changeArray_misc($database)
    {
        $changed = $database->dryrun()->changeArray('test', [], true);
        $this->assertEquals([], $changed[0]);
        $this->assertArrayStartsWith(['DELETE FROM'], $changed[1]);

        $changed = $database->dryrun()->changeArray('test', [
            ['id' => 1, 'name' => 'X'],
            ['id' => 2, 'name' => 'Y'],
            ['id' => null, 'name' => 'Z'],
        ], true);

        $this->assertEquals([
            ['id' => 1],
            ['id' => 2],
            ['id' => 11],
        ], $changed[0]);

        if ($database->getCompatiblePlatform()->supportsBulkMerge()) {
            $this->assertArrayStartsWith([
                'DELETE FROM test',
                'INSERT INTO test',
                'INSERT INTO test',
            ], $changed[1]);
        }

        $changed = $database->dryrun()->changeArray('multiprimary', [
            ['mainid' => 1, 'subid' => 1, 'name' => 'X'],
            ['mainid' => 1, 'subid' => 2, 'name' => 'Y'],
            ['mainid' => 1, 'subid' => 3, 'name' => 'Z'],
        ], ['mainid' => 1], 'PRIMARY', null, ['bulk' => false]);

        $this->assertEquals([
            ['mainid' => 1, 'subid' => 1],
            ['mainid' => 1, 'subid' => 2],
            ['mainid' => 1, 'subid' => 3],
        ], $changed[0]);

        if ($database->getCompatiblePlatform()->supportsBulkMerge()) {
            $this->assertArrayStartsWith([
                'DELETE FROM multiprimary',
                'INSERT INTO multiprimary',
                'INSERT INTO multiprimary',
                'INSERT INTO multiprimary',
            ], $changed[1]);
        }
    }

    /**
     * @dataProvider provideDatabase
     * @param Database $database
     */
    function test_affectArray($database)
    {
        if ($database->getCompatiblePlatform()->getName() === 'mysql') {
            $noaffectedUpdatedRows = 0;
        }
        else {
            $noaffectedUpdatedRows = 1;
        }

        // 画面からこのようなデータが来たと仮定
        $post = [
            0   => ['@method' => 'delete', 'id' => '1', 'name' => 'delete1'],
            1   => ['@method' => 'update', 'id' => '2', 'name' => 'update1'],
            2   => ['@method' => 'update', 'id' => '3', 'name' => 'c'],
            3   => ['@method' => 'invalid', 'id' => '4', 'name' => 'invalid'],
            -1  => ['@method' => 'insert', 'name' => 'insert1'],
            -2  => ['@method' => 'insert', 'name' => 'insert2'],
            999 => ['@method' => 'delete', 'id' => '999', 'name' => 'delete2'],
        ];

        $sqls = $database->dryrun()->affectArray('test', $post);
        $this->assertEquals([
            "DELETE FROM test WHERE id = '1'",
            "DELETE FROM test WHERE id = '999'",
            "UPDATE test SET name = 'update1' WHERE id = '2'",
            "UPDATE test SET name = 'c' WHERE id = '3'",
            "UPDATE test SET name = 'invalid' WHERE id = '4'",
            "INSERT INTO test (name) VALUES ('insert1')",
            "INSERT INTO test (name) VALUES ('insert2')",
        ], $sqls);

        $primaries = $database->affectArray('test', $post);
        $this->assertEquals([
            0   => ["id" => "1", "" => 1],
            999 => ["id" => "999", "" => 0],
            1   => ["id" => "2", "" => 1],
            2   => ["id" => "3", "" => $noaffectedUpdatedRows],
            3   => ["id" => "4", "" => 1],
            -1  => ["id" => "11", "" => 1],
            -2  => ["id" => "12", "" => 1],
        ], $primaries);

        that($database)->affectArray('test', [['@method' => 'unknown']])->wasThrown('is invalid');
        that($database)->affectArray('multiprimary', [['@method' => 'update', 'mainid' => 1]])->wasThrown('primary data mismatch');
        that($database)->affectArray('multiprimary', [['@method' => 'delete', 'mainid' => 1]])->wasThrown('primary data mismatch');

        if ($database->getCompatiblePlatform()->supportsIgnore()) {
            $primaries = $database->affectArrayIgnore('test', [
                ['@method' => 'insert', 'id' => 5, 'name' => 'X'],
                ['@method' => 'update', 'id' => 6, 'name' => 'Y'],
            ]);
            $this->assertEquals([
                1 => ["id" => 6, "" => 1],
                0 => ["id" => 5, "" => 0],
            ], $primaries);

            $this->assertEquals('e', $database->selectValue('test(5).name'));
        }
    }

    /**
     * @dataProvider provideDatabase
     * @param Database $database
     */
    function test_affectArray_misc($database)
    {
        $database->insert('foreign_p', ['id' => 1, 'name' => 'name1']);
        $database->insert('foreign_p', ['id' => 2, 'name' => 'name2']);
        $database->insert('foreign_p', ['id' => 3, 'name' => 'name3']);
        $database->insert('foreign_p', ['id' => 4, 'name' => 'name4']);
        $database->insert('foreign_c1', ['id' => 1, 'seq' => 11, 'name' => 'c1name1']);
        $database->insert('foreign_c2', ['cid' => 2, 'seq' => 21, 'name' => 'c2name1']);
        $database->insert('foreign_c1', ['id' => 3, 'seq' => 31, 'name' => 'c3name1']);
        $database->insert('foreign_c2', ['cid' => 4, 'seq' => 41, 'name' => 'c4name1']);

        // 画面からこのようなデータが来たと仮定
        $post = [
            ['@method' => 'destroy', 'id' => '1', 'name' => 'destroy'],
            ['@method' => 'remove', 'id' => '2', 'name' => 'remove'],
            ['@method' => 'upgrade', 'id' => '3', 'name' => 'upgrade'],
            ['@method' => 'revise', 'id' => '4', 'name' => 'revise'],
            ['@method' => 'modify', 'id' => '5', 'name' => 'modify'],
        ];

        if ($database->getCompatiblePlatform()->supportsMerge()) {
            $sqls = $database->dryrun()->affectArray('foreign_p', $post);
            $this->assertArrayStartsWith([
                "DELETE FROM foreign_c1 WHERE (id) IN (",
                "DELETE FROM foreign_c2 WHERE (cid) IN (",
                "DELETE FROM foreign_p WHERE id = '1'",
                "DELETE FROM foreign_p WHERE (id = '2') AND (",
                "UPDATE foreign_p SET name = 'upgrade' WHERE id = '3'",
                "UPDATE foreign_p SET name = 'revise' WHERE ",
                "INSERT INTO foreign_p (id, name) VALUES ('5', 'modify') ON ",
            ], $sqls);
        }

        $primaries = $database->affectArray('foreign_p', $post);
        $this->assertEquals([
            ["id" => "1", "" => 1],
            ["id" => "2", "" => 0],
            ["id" => "3", "" => 1],
            ["id" => "4", "" => 0],
            ["id" => "5", "" => 1],
        ], $primaries);
    }

    /**
     * @dataProvider provideDatabase
     * @param Database $database
     */
    function test_replace($database)
    {
        if ($database->getCompatiblePlatform()->supportsReplace()) {
            $affected = $database->replace('test', ['name' => 'newN', 'data' => 'newD']);
            $this->assertEquals(1, $affected);
            $id = $database->getLastInsertId('test', 'id');
            $this->assertEquals(11, $id);
            $this->assertEquals(['name' => 'newN', 'data' => 'newD'], $database->selectTuple('test.name,data', ['id' => $id]));

            $database->replace('test', ['id' => $id, 'name' => 'repN', 'data' => 'repD']);
            $this->assertEquals(['name' => 'repN', 'data' => 'repD'], $database->selectTuple('test.name,data', ['id' => $id]));

            $database->replace('test', ['id' => $id, 'name' => 'defN']);
            $this->assertEquals(['name' => 'defN', 'data' => 'repD'], $database->selectTuple('test.name,data', ['id' => $id]));

            $this->assertEquals(['id' => $id + 1], $database->replaceOrThrow('test', ['id' => $id + 1, 'name' => '', 'data' => '']));
            $this->assertEquals(['id' => $id + 1], $database->replaceAndPrimary('test', ['id' => $id + 1, 'name' => '', 'data' => '']));
        }
    }

    /**
     * @dataProvider provideDatabase
     * @param Database $database
     */
    function test_duplicate($database)
    {
        $duplicatest = $database->getSchema()->getTable('test');
        $duplicatest->addColumn('name2', 'string', ['length' => 32, 'default' => '']);
        /** @noinspection PhpFieldAssignmentTypeMismatchInspection */
        that($duplicatest)->_name = 'duplicatest';
        $smanager = $database->getConnection()->createSchemaManager();
        try_return([$smanager, 'dropTable'], $duplicatest);
        $smanager->createTable($duplicatest);
        $database->getSchema()->refresh();

        // 全コピーしたら件数・データ共に等しいはず
        $database->duplicate('duplicatest', [], [], 'test');
        $this->assertEquals($database->count('test'), $database->count('duplicatest'));
        $this->assertEquals($database->selectArray('test.id,test.name'), $database->selectArray('duplicatest.id,duplicatest.name'));

        // test.name をduplicatest.name2 へコピー
        $database->duplicate('duplicatest', ['id' => 999, 'name2' => new Expression('name')], ['id' => 1], 'test');
        $this->assertEquals($database->selectValue('test.name', 'id=1'), $database->selectValue('duplicatest.name2', 'id=999'));

        // 同じテーブルの主キーコピーで件数が +1 になるはず
        $count = $database->count('test');
        $database->duplicate('test', [], ['id' => 1]);
        $this->assertEquals($count + 1, $database->count('test'));

        // 同じテーブルで全コピーで件数が *2 になるはず
        $count = $database->count('test');
        $database->duplicate('test', []);
        $this->assertEquals($count * 2, $database->count('test'));

        // メインID2を3,サブIDを*10してコピー
        $database->duplicate('multiprimary', ['mainid' => 3, 'subid' => new Expression('subid * 10')], ['mainid' => 2]);
        $this->assertEquals([
            ['mainid' => 3, 'subid' => 60, 'name' => 'f'],
            ['mainid' => 3, 'subid' => 70, 'name' => 'g'],
            ['mainid' => 3, 'subid' => 80, 'name' => 'h'],
            ['mainid' => 3, 'subid' => 90, 'name' => 'i'],
            ['mainid' => 3, 'subid' => 100, 'name' => 'j'],
        ], $database->selectArray('multiprimary', ['mainid' => 3]));
    }

    /**
     * @dataProvider provideDatabase
     * @param Database $database
     */
    function test_truncate($database)
    {
        $database->truncate('test');
        $this->assertEquals(0, $database->count('test'));

        $this->assertStringContainsString('test', $database->dryrun()->truncate('test')[0]);
    }

    /**
     * @dataProvider provideDatabase
     * @param Database $database
     */
    function test_eliminate($database)
    {
        $this->assertIsArray($database->dryrun()->eliminate('g_ancestor'));

        // PostgreSQLPlatform は truncate CASCADE がある故外部キーを無効化できない？
        // SQLServer は truncate の CASCADE も外部キー無効も対応していない
        if (!$database->getPlatform() instanceof PostgreSQLPlatform && !$database->getPlatform() instanceof SQLServerPlatform) {
            $database->import([
                'g_ancestor' => [
                    [
                        'ancestor_name' => 'A',
                        'g_parent'      => [
                            [
                                'parent_name' => 'AA',
                                'g_child'     => [
                                    [
                                        'child_name' => 'AAA',
                                    ],
                                ],
                            ],
                        ],
                    ],
                ],
            ]);

            // truncate の affected rows はバラバラなので int で緩く
            $this->assertIsInt($database->eliminate('g_ancestor'));

            // すべて消えている
            $this->assertEquals(0, $database->count('g_ancestor'));
            $this->assertEquals(0, $database->count('g_parent'));
            $this->assertEquals(0, $database->count('g_child'));

            // 制約の種類は問わない
            $this->assertIsInt($database->eliminate('foreign_p'));
        }
    }

    /**
     * @dataProvider provideDatabase
     * @param Database $database
     */
    function test_affect_ignore($database)
    {
        if ($database->getCompatiblePlatform()->supportsIgnore()) {
            $this->assertEquals([], $database->insertIgnore('test', ['id' => 1]));
            if ($database->getCompatibleConnection()->getName() !== 'mysqli') {
                $this->assertEquals([], $database->updateIgnore('test', ['id' => 1], ['id' => 2]));
            }

            $database->insert('foreign_p', ['id' => 1, 'name' => 'p']);
            $database->insert('foreign_c1', ['id' => 1, 'seq' => 1, 'name' => 'c1']);

            $this->assertEquals([], $database->reviseIgnore('foreign_p', ['id' => 2, 'name' => 'pp'], ['id' => 1]));
            $this->assertEquals(['id' => 2], $database->upgradeIgnore('foreign_p', ['id' => 2, 'name' => 'pp'], ['id' => 1]));

            // sqlite は外部キーを無視できない（というか DELETE OR IGNORE が対応していない？）のでシンタックスだけ
            $ignore = $database->getCompatiblePlatform()->getIgnoreSyntax();
            $database = $database->dryrun();
            $this->assertEquals([
                "DELETE $ignore FROM foreign_p WHERE id = '1'",
            ], $database->deleteIgnore('foreign_p', ['id' => 1]));
            $this->assertEquals([
                "UPDATE $ignore foreign_p SET name = 'deleted' WHERE id = '1'",
            ], $database->invalidIgnore('foreign_p', ['id' => 1], ['name' => 'deleted']));
            $this->assertStringIgnoreBreak(<<<ACTUAL
                DELETE $ignore FROM foreign_p WHERE
                (id = '1')
                AND ((NOT EXISTS (SELECT * FROM foreign_c1 WHERE foreign_c1.id = foreign_p.id)))
                AND ((NOT EXISTS (SELECT * FROM foreign_c2 WHERE foreign_c2.cid = foreign_p.id)))
                ACTUAL, $database->removeIgnore('foreign_p', ['id' => 1])[0]);
            $this->assertEquals([
                "DELETE $ignore FROM foreign_c1 WHERE (id) IN (SELECT foreign_p.id FROM foreign_p WHERE id = '1')",
                "DELETE $ignore FROM foreign_c2 WHERE (cid) IN (SELECT foreign_p.id FROM foreign_p WHERE id = '1')",
                "DELETE $ignore FROM foreign_p WHERE id = '1'",
            ], $database->destroyIgnore('foreign_p', ['id' => 1]));
        }
    }

    /**
     * @dataProvider provideDatabase
     * @param Database $database
     */
    function test_affect_vcolumn($database)
    {
        $database->overrideColumns([
            'test' => [
                'vname' => [
                    'select' => function (Database $database) {
                        return 'LOWER(name)';
                    },
                    'affect' => function ($value, $row) {
                        return [
                            'name' => strtoupper($value),
                        ];
                    },
                ],
            ],
        ]);

        $pk = $database->insertOrThrow('test', ['vname' => 'hoge']);
        $this->assertEquals('HOGE', $database->selectValue('test.name', $pk));
        $this->assertEquals('hoge', $database->selectValue('test.vname', $pk));

        $database->update('test', ['vname' => 'fuga'], $pk);
        $this->assertEquals('FUGA', $database->selectValue('test.name', $pk));
        $this->assertEquals('fuga', $database->selectValue('test.vname', $pk));

        $database->overrideColumns([
            'test' => [
                'vname' => null,
            ],
        ]);
    }

    /**
     * @dataProvider provideDatabase
     * @param Database $database
     */
    function test_subquery($database)
    {
        // SQLServer は GROUP_CONCAT に対応していないのでトラップ
        $this->trapThrowable('is not supported by platform');

        $cplatform = $database->getCompatiblePlatform();

        $rows = $database->selectArray([
            't_article' => [
                'comment_ids' => $database->subquery('t_comment.' . $cplatform->getGroupConcatSyntax('comment_id', ',')),
            ],
        ], ['article_id' => [1, 2]]);
        $this->assertEquals([
            [
                'comment_ids' => '1,2,3',
            ],
            [
                'comment_ids' => null,
            ],
        ], $rows);

        $rows = $database->selectArray([
            't_article' => [
                'article_id',
            ],
        ], [
            'article_id' => $database->subquery('t_comment'),
        ]);
        $this->assertEquals([
            [
                'article_id' => '1',
            ],
        ], $rows);

        $row = $database->entityTuple([
            'Article' => [
                'comment_ids' => $database->subquery('t_comment.' . $cplatform->getGroupConcatSyntax('comment_id', ',')),
            ],
        ], ['article_id' => 1]);
        $this->assertEquals('1,2,3', $row->{"comment_ids"});
    }

    /**
     * @dataProvider provideDatabase
     * @param Database $database
     */
    function test_subexists($database)
    {
        $rows = $database->selectArray([
            't_article' => [
                'has_comment'    => $database->subexists('t_comment'),
                'nothas_comment' => $database->notSubexists('t_comment'),
            ],
        ], ['article_id' => [1, 2]]);
        $this->assertTrue(!!$rows[0]['has_comment']);
        $this->assertFalse(!!$rows[0]['nothas_comment']);
        $this->assertFalse(!!$rows[1]['has_comment']);
        $this->assertTrue(!!$rows[1]['nothas_comment']);

        $row = $database->entityTuple([
            'Article' => [
                'has_comment'    => $database->subexists('Comment'),
                'nothas_comment' => $database->notSubexists('Comment'),
            ],
        ], ['article_id' => 1]);
        $this->assertTrue(!!$row['has_comment']);
        $this->assertFalse(!!$row['nothas_comment']);
    }

    /**
     * @dataProvider provideDatabase
     * @param Database $database
     */
    function test_subexists_descripter($database)
    {
        $select = $database->select('t_article A', [
            $database->subexists('t_comment[delete_flg: 0] C'),
        ]);
        $this->assertStringIgnoreBreak("SELECT A.* FROM t_article A WHERE
(EXISTS (SELECT * FROM t_comment C WHERE (delete_flg = '0') AND (C.article_id = A.article_id)))", $select->queryInto());

        $select = $database->select('t_article A', [
            $database->subexists('t_comment:[delete_flg: 0] C'),
        ]);
        $this->assertStringIgnoreBreak("SELECT A.* FROM t_article A WHERE
(EXISTS (SELECT * FROM t_comment C WHERE delete_flg = '0'))", $select->queryInto());

        $select = $database->select('test1 T1', [
            $database->subexists('test2[delete_flg: 0] T2'),
        ]);
        $this->assertStringIgnoreBreak("SELECT T1.* FROM test1 T1 WHERE
(EXISTS (SELECT * FROM test2 T2 WHERE delete_flg = '0'))", $select->queryInto());

        $select = $database->select('foreign_p P', [
            $database->subexists('foreign_c1:{id1: id2} C1'),
            $database->subexists('foreign_c2{cid1: id2} C2'),
        ]);
        $this->assertStringIgnoreBreak("SELECT P.* FROM foreign_p P WHERE
((EXISTS (SELECT * FROM foreign_c1 C1 WHERE C1.id1 = P.id2)))
AND
((EXISTS (SELECT * FROM foreign_c2 C2 WHERE (C2.cid1 = P.id2) AND (C2.cid = P.id))))", $select->queryInto());

        $select = $database->select('t_article A', [
            $database->subexists('t_comment@scope2(9) C'),
        ]);
        $this->assertStringIgnoreBreak("SELECT A.* FROM t_article A WHERE
(EXISTS (SELECT * FROM t_comment C WHERE (C.comment_id = '9') AND (C.article_id = A.article_id)))", $select->queryInto());

        $select = $database->select('t_article A', [
            $database->subexists('t_comment:@scope2(9){article_id: id}[delete_flg: 0] C'),
        ]);
        $this->assertStringIgnoreBreak("SELECT A.* FROM t_article A WHERE
(EXISTS (SELECT * FROM t_comment C WHERE (delete_flg = '0') AND (C.comment_id = '9') AND (C.article_id = A.id)))", $select->queryInto());
    }

    /**
     * @dataProvider provideDatabase
     * @param Database $database
     */
    function test_subexists_ignore($database)
    {
        // 問題なく含まれる
        $select = $database->select('foreign_p P', $database->subexists('foreign_c1 C'));
        $this->assertEquals('SELECT P.* FROM foreign_p P WHERE (EXISTS (SELECT * FROM foreign_c1 C WHERE C.id = P.id))', (string) $select);

        // '!' 付きだが値が有効なので含まれる
        $select = $database->select('foreign_p P', $database->subexists('foreign_c1 C', ['!id' => 1]));
        $this->assertEquals('SELECT P.* FROM foreign_p P WHERE (EXISTS (SELECT * FROM foreign_c1 C WHERE (id = ?) AND (C.id = P.id)))', (string) $select);

        // '!' 付きで値が無効なので含まれない
        $select = $database->select('foreign_p P', $database->subexists('foreign_c1 C', ['!id' => null]));
        $this->assertEquals('SELECT P.* FROM foreign_p P', (string) $select);

        // 親指定版
        $select = $database->select('foreign_p P', [
            'P' => $database->subexists('foreign_c1 C', ['!id' => 1]),
        ]);
        $this->assertEquals('SELECT P.* FROM foreign_p P WHERE (EXISTS (SELECT * FROM foreign_c1 C WHERE (id = ?) AND (C.id = P.id)))', (string) $select);

        $select = $database->select('foreign_p P', [
            'P' => $database->subexists('foreign_c1 C', ['!id' => null]),
        ]);
        $this->assertEquals('SELECT P.* FROM foreign_p P', (string) $select);
    }

    /**
     * @dataProvider provideDatabase
     * @param Database $database
     */
    function test_sub_foreign($database)
    {
        $cplatform = $database->getCompatiblePlatform();

        // 相互外部キー1
        $select = $database->select([
            'foreign_d1' => [
                'has_d2' => $database->subexists('foreign_d2:fk_dd12'),
            ],
        ]);
        $exsits = $cplatform->convertSelectExistsQuery('EXISTS (SELECT * FROM foreign_d2 WHERE foreign_d2.id = foreign_d1.d2_id)');
        $this->assertStringContainsString("$exsits", "$select");

        // 相互外部キー2
        $select = $database->select([
            'foreign_d2' => [
                'has_d1' => $database->subexists('foreign_d1:fk_dd21'),
            ],
        ]);
        $exsits = $cplatform->convertSelectExistsQuery('EXISTS (SELECT * FROM foreign_d1 WHERE foreign_d1.id = foreign_d2.id)');
        $this->assertStringContainsString("$exsits", "$select");

        // ダブル外部キー
        $select = $database->select([
            'foreign_s' => [
                'has_sc1' => $database->subexists('foreign_sc:fk_sc1'),
                'has_sc2' => $database->subexists('foreign_sc:fk_sc2'),
            ],
        ]);
        $exsits1 = $cplatform->convertSelectExistsQuery('EXISTS (SELECT * FROM foreign_sc WHERE foreign_sc.s_id1 = foreign_s.id)');
        $exsits2 = $cplatform->convertSelectExistsQuery('EXISTS (SELECT * FROM foreign_sc WHERE foreign_sc.s_id2 = foreign_s.id)');
        $this->assertStringContainsString("$exsits1", "$select");
        $this->assertStringContainsString("$exsits2", "$select");

        // 指定しないと例外
        that($database)->select([
            'foreign_d1' => [
                'has_d2' => $database->subexists('foreign_d2'),
            ],
        ])->wasThrown('ambiguous');
    }

    /**
     * @dataProvider provideDatabase
     * @param Database $database
     */
    function test_subaggregate($database)
    {
        $row = $database->selectTuple([
            't_article' => [
                'cmin' => $database->submin('t_comment.comment_id'),
                'cmax' => $database->submax('t_comment.comment_id'),
                'cavg' => $database->subavg('t_comment.comment_id'),
            ],
        ], [], [], 1);
        $this->assertEquals('1', $row['cmin']);
        $this->assertEquals('3', $row['cmax']);
        $this->assertEquals(2.0, $row['cavg']);

        that(function () use ($database) {
            $database->selectTuple([
                't_article' => [
                    'cmin' => $database->submin('t_comment.comment_id, comment'),
                    'cmax' => $database->submax('t_comment.comment_id, comment'),
                ],
            ], [], [], 1);
        })()->wasThrown("aggregate column's length is over 1");
    }

    /**
     * @dataProvider provideDatabase
     * @param Database $database
     */
    function test_select($database)
    {
        $table = [
            'test',
            [
                new Expression('(select \'value\') as value'),
                'builder' => $database->select(
                    [
                        'test' => 'name',
                    ], [
                        'id = ?' => 2,
                    ]
                ),
            ],
        ];
        $where = [
            'id >= ?' => 5,
        ];
        $order = [
            'id' => 'desc',
        ];
        $limit = [
            2 => 3,
        ];
        $rows = $database->selectArray($table, $where, $order, $limit);

        // LIMIT 効果で3件のはず
        $this->assertCount(3, $rows);

        $row0 = $rows[0];
        $row1 = $rows[1];
        $row2 = $rows[2];

        // value は 'value' 固定値のはず
        $this->assertEquals('value', $row0['value']);
        // builder は id=2 なので 'b' 固定値のはず
        $this->assertEquals('b', $row0['builder']);
        // id >= 5 の 降順 OFFSET 2 なので id は 8 のはず
        $this->assertEquals(8, $row0['id']);

        // value は 'value' 固定値のはず
        $this->assertEquals('value', $row1['value']);
        // builder は id=2 なので 'b' 固定値のはず
        $this->assertEquals('b', $row1['builder']);
        // id >= 5 の 降順 OFFSET 2 なので id は 8 のはず
        $this->assertEquals(7, $row1['id']);

        // value は 'value' 固定値のはず
        $this->assertEquals('value', $row2['value']);
        // builder は id=2 なので 'b' 固定値のはず
        $this->assertEquals('b', $row2['builder']);
        // id >= 5 の 降順 OFFSET 2 なので id は 8 のはず
        $this->assertEquals(6, $row2['id']);

        // groupBy は構造自体が変わってしまうので別に行う
        $this->assertCount(1, $database->selectArray('test.data', [], [], [], 'data', 'min(id) > 0'));

        // TableDescriptor と select 引数の複合呼び出し
        $this->assertStringIgnoreBreak("
SELECT T.id FROM test T
WHERE (T.id = '1') AND (name LIKE 'hoge')
ORDER BY T.id DESC, name ASC
", $database->select([
            'test T(1)-id' => ['id'],
        ], [
            'name:LIKE' => 'hoge',
        ], [
            'name' => 'ASC',
        ])->queryInto());
    }

    /**
     * @dataProvider provideDatabase
     * @param Database $database
     */
    function test_union($database)
    {
        $sub = $database->select('test.id', ['id' => 3]);
        $this->assertEquals([1, 2, 3], $database->union(['select 1', 'select 2', $sub])->lists());
        $this->assertEquals([3], $database->union(['select 3', 'select 3', $sub])->lists());
        $this->assertEquals([3, 3, 3], $database->unionAll(['select 3', 'select 3', $sub])->lists());
        $this->assertEquals(['hoge' => 1], $database->union(["select 1 id", "select 2 id", $sub], ['' => 'id hoge'], [], [], 1)->tuple());
        $this->assertEquals([2], $database->union(["select 1 id", "select 2 id", $sub], [], ['id=2'])->lists());
        $this->assertEquals([3, 2, 1], $database->union(["select 1 id", "select 2 id", $sub], [], [], ['id' => 'desc'])->lists());
        $this->assertEquals([3, 2], $database->union(["select 1 id", "select 2 id", $sub], [], [], ['id' => 'desc'], 2)->lists());

        // qb
        $test1 = $database->select('test1(1,2,3).id, id as ord, name1 name');
        $test2 = $database->select([
            'test2' => [
                'id',
                'ord'  => 'id + 10',
                'name' => 'name2',
            ],
        ], ['id' => [3, 4, 5]]);
        $this->assertEquals([
            ['id' => '3', 'name' => 'c', 'a' => 'A'],
            ['id' => '3', 'name' => 'C', 'a' => 'A'],
        ], $database->unionAll([$test1, $test2], ['id', 'name', 'a' => new Expression('UPPER(?)', 'a')], ['id' => 3], 'ord')->array());

        // gw
        $test1 = $database->test1['(1,2,3).id, id as ord, name1 name'];
        $test2 = $database->test2([
            'id',
            'ord'  => 'id + 10',
            'name' => 'name2',
        ], ['id' => [3, 4, 5]]);
        $this->assertEquals([
            ['id' => '3', 'name' => 'c', 'a' => 'A'],
            ['id' => '3', 'name' => 'C', 'a' => 'A'],
        ], $database->unionAll([$test1, $test2], ['id', 'name', 'a' => new Expression('UPPER(?)', 'a')], ['id' => 3], 'ord')->array());
    }

    /**
     * @dataProvider provideDatabase
     * @param Database $database
     */
    function test_selectAtRandom($database)
    {
        // これらのテストは 1/120 の確率でコケるが気にしなくてよい（再実行でパスすれば OK）

        $random = $database->selectAssoc('test', ['id > ?' => 5], OrderBy::randomSuitably(), 5);
        $sorted = $database->selectAssoc('test', ['id > ?' => 5], 'id', 5);
        $this->assertNotSame($sorted, $random);
        $this->assertSame($sorted, kvsort($random, fn($av, $bv, $ak, $bk) => $ak <=> $bk));

        $random = $database->selectLists('test.id', ['id > ?' => 5], OrderBy::randomSuitably(), 5);
        $sorted = $database->selectLists('test.id', ['id > ?' => 5], 'id', 5);
        $this->assertNotSame($sorted, $random);
        $this->assertSame($sorted, array_values(kvsort($random, fn($av, $bv, $ak, $bk) => intval($av) <=> intval($bv))));

        $random = $database->selectPairs('test.id,name', ['id > ?' => 5], OrderBy::randomSuitably(), 5);
        $sorted = $database->selectPairs('test.id,name', ['id > ?' => 5], 'id', 5);
        $this->assertNotSame($sorted, $random);
        $this->assertSame($sorted, kvsort($random, fn($av, $bv, $ak, $bk) => $ak <=> $bk));

        $random = $database->selectValue('test.id', ['id > ?' => 5], OrderBy::randomSuitably(), 1);
        $sorted = $database->selectValue('test.id', ['id' => $random]);
        $this->assertSame($sorted, $random);

        $random = $database->selectTuple('test.id,name', ['id > ?' => 5], OrderBy::randomSuitably(), 1);
        $sorted = $database->selectTuple('test.id,name', ['id' => $random['id']]);
        $this->assertSame($sorted, $random);

        $random = $database->selectArray('multiprimary', ['mainid' => 2], OrderBy::randomSuitably(), 5);
        $sorted = $database->selectArray('multiprimary', ['mainid' => 2], 'subid', 5);
        $this->assertNotSame($sorted, $random);
        $this->assertSame($sorted, array_values(kvsort($random, fn($av, $bv, $ak, $bk) => intval($av['subid']) <=> intval($bv['subid']))));

        // よく分からないエラーが出るのでいったん退避
        if (!$database->getPlatform() instanceof SQLServerPlatform) {
            $database->insert('noauto', ['id' => 'a', 'name' => 'name1']);
            $database->insert('noauto', ['id' => 'b', 'name' => 'name2']);
            $database->insert('noauto', ['id' => 'c', 'name' => 'name3']);

            $random = $database->selectArray('noauto', [], OrderBy::randomSuitably());
            $sorted = $database->selectArray('noauto');
            $this->assertSame($sorted, array_values(kvsort($random, fn($av, $bv, $ak, $bk) => $av['id'] <=> $bv['id'])));
        }

        $database->insert('foreign_p', ['id' => 1, 'name' => 'name1']);
        $database->insert('foreign_p', ['id' => 2, 'name' => 'name2']);
        $database->insert('foreign_c1', ['id' => 1, 'seq' => 1, 'name' => 'cname11']);
        $database->insert('foreign_c1', ['id' => 1, 'seq' => 2, 'name' => 'cname12']);
        $database->insert('foreign_c1', ['id' => 2, 'seq' => 1, 'name' => 'cname21']);

        $columns = [
            'foreign_p P' => [
                'foreign_c1 C1' => ['*'],
                'foreign_c2 C2' => ['*'],
            ],
        ];
        $random = $database->selectArray($columns, [], OrderBy::randomSuitably(), 5);
        $sorted = $database->selectArray($columns, [], [], 5);
        $this->assertSame($sorted, array_values(kvsort($random, fn($av, $bv, $ak, $bk) => intval($av['id']) <=> intval($bv['id']))));

        $columns = [
            'foreign_p P' => [
                '<foreign_c1 C1' => ['*'],
                '<foreign_c2 C2' => ['*'],
            ],
        ];
        $random = $database->selectArray($columns, [], OrderBy::randomSuitably(), 5);
        $sorted = $database->selectArray($columns, [], [], 5);
        $this->assertSame($sorted, array_values(kvsort($random, fn($av, $bv, $ak, $bk) => intval($av['id']) <=> intval($bv['id']))));
    }

    /**
     * @dataProvider provideDatabase
     * @param Database $database
     */
    function test_selectExists($database)
    {
        $builder = $database->selectExists('test', ['id' => 1]);
        $this->assertEquals('EXISTS (SELECT * FROM test WHERE id = ?)', "$builder");
        $this->assertEquals([1], $builder->getParams());

        $builder = $database->selectNotExists('test', ['id' => 1]);
        $this->assertEquals('NOT EXISTS (SELECT * FROM test WHERE id = ?)', "$builder");
        $this->assertEquals([1], $builder->getParams());

        $forWrite = $database->getPlatform()->getWriteLockSQL();
        if (trim($forWrite)) {
            $builder = $database->selectExists('test', ['id' => 1], true);
            $this->assertEquals("EXISTS (SELECT * FROM test WHERE id = ? $forWrite)", "$builder");
            $this->assertEquals([1], $builder->getParams());

            $builder = $database->selectNotExists('test', ['id' => 1], true);
            $this->assertEquals("NOT EXISTS (SELECT * FROM test WHERE id = ? $forWrite)", "$builder");
            $this->assertEquals([1], $builder->getParams());
        }
    }

    /**
     * @dataProvider provideDatabase
     * @param Database $database
     */
    function test_selectAggregate($database)
    {
        $qi = function ($str) use ($database) {
            return $database->getPlatform()->quoteSingleIdentifier($str);
        };

        $builder = $database->selectCount('aggregate.id');
        $this->assertEquals("SELECT COUNT(aggregate.id) AS {$qi('aggregate.id@count')} FROM aggregate", "$builder");
        $this->assertEquals([], $builder->getParams());
        $this->assertEquals(10, $builder->value());

        $builder = $database->selectMax('aggregate.id');
        $this->assertEquals("SELECT MAX(aggregate.id) AS {$qi('aggregate.id@max')} FROM aggregate", "$builder");
        $this->assertEquals([], $builder->getParams());
        $this->assertEquals(10, $builder->value());

        $builder = $database->selectCount('aggregate.id', [], ['group_id2']);
        $this->assertEquals("SELECT group_id2, COUNT(aggregate.id) AS {$qi('aggregate.id@count')} FROM aggregate GROUP BY group_id2", "$builder");
        $this->assertEquals([], $builder->getParams());
        $this->assertEquals([
            10 => 5,
            20 => 5,
        ], $builder->pairs());

        $builder = $database->selectMin('aggregate.id', [], ['group_id2']);
        $this->assertEquals("SELECT group_id2, MIN(aggregate.id) AS {$qi('aggregate.id@min')} FROM aggregate GROUP BY group_id2", "$builder");
        $this->assertEquals([], $builder->getParams());
        $this->assertEquals([
            10 => 1,
            20 => 6,
        ], $builder->pairs());
    }

    /**
     * @dataProvider provideDatabase
     * @param Database $database
     */
    function test_neighbor($database)
    {
        // プロキシメソッドなのでデフォルト引数のみテスト
        $this->assertEquals([
            -1 => ['id' => '4', 'name' => 'd'],
            1  => ['id' => '6', 'name' => 'f'],
        ], $database->neighbor('test.id, name', ['id' => 5]));
    }

    /**
     * @dataProvider provideDatabase
     * @param Database $database
     */
    function test_exists($database)
    {
        $this->assertTrue($database->exists('test', ['id' => 1]));
        $this->assertFalse($database->exists('test', ['id' => -1]));
        $this->assertTrue($database->exists('test', ['id' => 1], true));
    }

    /**
     * @dataProvider provideDatabase
     * @param Database $database
     */
    function test_aggregate($database)
    {
        // シンプルなavg
        $this->assertEquals(5.5, $database->aggregate('avg', 'aggregate.id'));

        // 単一のグルーピングsum
        $this->assertEquals([
            3 => 6,
            4 => 15,
            5 => 19,
        ], $database->aggregate('sum', 'aggregate.id', ['id > 5'], ['group_id1']));

        // 複数のグルーピングcount
        $this->assertEquals([
            4 => [
                'aggregate.id@count'   => 2,
                'aggregate.name@count' => 2,
            ],
            5 => [
                'aggregate.id@count'   => 2,
                'aggregate.name@count' => 2,
            ],
        ], $database->aggregate('count', 'aggregate.id, name', ['id > 5'], ['group_id1'], ['count(aggregate.id) > 1']));

        // 自由モード
        $this->assertEquals([
            'a' => 1,
            'b' => 2,
        ], $database->aggregate([
            'a' => ['? + 1' => 0],
            'b' => ['? + 1' => 1],
        ], 'test'));

        $this->assertEquals([
            ['id' => 1, 'name' => 'a', 'a' => 1],
            ['id' => 2, 'name' => 'b', 'a' => 1],
            ['id' => 3, 'name' => 'c', 'a' => 1],
            ['id' => 4, 'name' => 'd', 'a' => 1],
        ], array_order((array) $database->aggregate([
            '? + 1' => ['a' => 0],
        ], 'test', ['id < 5'], ['id', 'name']), ['id' => true]));

        // 数値以外
        $this->assertEquals('a', $database->aggregate('min', 'test.name'));
        $this->assertEquals('j', $database->aggregate('max', 'test.name'));
    }

    /**
     * @dataProvider provideDatabase
     * @param Database $database
     */
    function test_warmup($database)
    {
        $actual = $database->warmup('t_article');
        $this->assertIsArray($actual['t_article']);
        $this->assertEquals(4, array_sum($actual['t_article']));

        $actual = $database->warmup(['t_article', 't_comment']);
        $this->assertIsArray($actual['t_comment']);
        $this->assertEquals(6, array_sum($actual['t_comment']));

        $actual = $database->warmup('t_*');
        $this->assertEquals(['t_article', 't_comment'], array_keys($actual));
    }

    /**
     * @dataProvider provideDatabase
     * @param Database $database
     */
    function test_subselect_method($database)
    {
        $select = $database->select([
            'test1',
            [
                'hoge{id}' => $database->subselectArray('test2'),
            ],
        ]);

        $this->assertIsArray($database->fetchArray($select));
        $this->assertIsArray($database->fetchAssoc($select));
        $this->assertIsArray($database->fetchTuple($select->limit(1)));
    }

    /**
     * @dataProvider provideDatabase
     * @param Database $database
     */
    function test_subselect($database)
    {
        $normalize = function ($something) {
            return json_decode(json_encode($something), true);
        };

        $rows = $database->selectArray(
            [
                'test1' => 'id',
                [
                    // subselect
                    'arrayS{id}'    => $database->subselectArray('test2.name2, id'),
                    'assocS{id}'    => $database->subselectAssoc('test2.name2, id'),
                    'colS{id}'      => $database->subselectLists('test2.name2, id'),
                    'pairsS{id}'    => $database->subselectPairs('test2.name2, id'),
                    'tupleS{id}'    => $database->subselectTuple('test2.name2, id', [], [], 1),
                    'valueS{id}'    => $database->subselectValue('test2.name2'),
                    'prefixS{id}'   => $database->subselectArray('test2.name2, id'),
                    // subcast
                    'arrayT{id}'    => $database->subselect('test2.name2, id')->cast(Entity::class)->array(),
                    'assocT{id}'    => $database->subselect('test2.name2, id')->cast(Entity::class)->assoc(),
                    'tupleT{id}'    => $database->subselect('test2.name2, id')->cast(Entity::class)->tuple(),
                    'callbackT{id}' => $database->subselect('test2.name2, id')->cast(function ($row) { return $row; })->array(),
                ],
            ]
        );

        // 各 fetch メソッドに応じた形で返っているはず
        $this->assertEquals(['0' => ['name2' => 'A', 'id' => '1']], $normalize($rows[0]['arrayS']));
        $this->assertEquals(['A' => ['name2' => 'A', 'id' => '1']], $normalize($rows[0]['assocS']));
        $this->assertEquals(['A'], $normalize($rows[0]['colS']));
        $this->assertEquals(['A' => '1'], $normalize($rows[0]['pairsS']));
        $this->assertEquals(['name2' => 'A', 'id' => '1'], $normalize($rows[0]['tupleS']));
        $this->assertEquals('A', $normalize($rows[0]['valueS']));

        // prefix 付きも問題なく取得できるはず
        $this->assertEquals($rows[0]['arrayS'], $rows[0]['prefixS']);

        // 各 cast メソッドに応じた形で返っているはず
        $this->assertEquals(['0' => ['name2' => 'A', 'id' => '1']], $normalize($rows[0]['arrayT']));
        $this->assertEquals(['A' => ['name2' => 'A', 'id' => '1']], $normalize($rows[0]['assocT']));
        $this->assertEquals(['name2' => 'A', 'id' => '1'], $normalize($rows[0]['tupleT']));

        // prefix 付きも問題なく取得できるはず
        $this->assertEquals($normalize($rows[0]['arrayT']), $rows[0]['callbackT']);
    }

    /**
     * @dataProvider provideDatabase
     * @param Database $database
     */
    function test_subparent($database)
    {
        $database->insert('foreign_p', ['id' => 1, 'name' => 'name1']);
        $database->insert('foreign_p', ['id' => 2, 'name' => 'name2']);
        $database->insert('foreign_c1', ['id' => 1, 'seq' => 1, 'name' => 'cname11']);
        $database->insert('foreign_c1', ['id' => 1, 'seq' => 2, 'name' => 'cname12']);
        $database->insert('foreign_c1', ['id' => 2, 'seq' => 1, 'name' => 'cname21']);

        $rows = $database->selectArray([
            'foreign_c1' => [
                '*',
                'P' => $database->subselectTuple('foreign_p'),
            ],
        ]);

        // 子から親を引っ張れば同じものが含まれるものがあるはず
        $expected1 = [
            'id'   => "1",
            'name' => "name1",
        ];
        $expected2 = [
            'id'   => "2",
            'name' => "name2",
        ];
        $this->assertEquals($expected1, $rows[0]['P']);
        $this->assertEquals($expected1, $rows[1]['P']);
        $this->assertEquals($expected2, $rows[2]['P']);

        // 子供を基点として subtable すると・・・
        $row = $database->selectTuple([
            'foreign_c1.*' => [
                'foreign_p.*' => [],
            ],
        ], [], [], 1);
        // 親は assoc されず単一 row で返ってくるはず
        $this->assertEquals([
            'id'        => '1',
            'seq'       => '1',
            'name'      => 'cname11',
            'foreign_p' => [
                'id'   => '1',
                'name' => 'name1',
            ],
        ], $row);
    }

    /**
     * @dataProvider provideDatabase
     * @param Database $database
     */
    function test_subgateway($database)
    {
        $database->insert('foreign_p', ['id' => 1, 'name' => 'name1']);
        $database->insert('foreign_c1', ['id' => 1, 'seq' => 11, 'name' => 'c1name1']);
        $database->insert('foreign_c2', ['cid' => 1, 'seq' => 21, 'name' => 'c2name1']);

        $row = $database->selectTuple([
            'foreign_p P' => [
                'C1' => $database->foreign_c1()->column('*'),
                'C2' => $database->foreign_c2()->column('name'),
            ],
        ], [], [], 1);
        $this->assertEquals(
            [
                'id'   => '1',
                'name' => 'name1',
                'C1'   => [
                    11 => [
                        'id'   => '1',
                        'seq'  => '11',
                        'name' => 'c1name1',
                    ],
                ],
                'C2'   => [
                    21 => [
                        'name' => 'c2name1',
                    ],
                ],
            ], $row);

        // 外部キーがなければ例外が飛ぶはず
        that($database)->selectTuple([
            'test1' => [
                'test2' => $database->foreign_c1(),
            ],
        ], [], [], 1)->wasThrown('has not foreign key');
    }

    /**
     * @dataProvider provideDatabase
     * @param Database $database
     */
    function test_subselect_nest($database)
    {
        $database->insert('foreign_p', ['id' => 1, 'name' => 'name1']);
        $database->insert('foreign_c1', ['id' => 1, 'seq' => 11, 'name' => 'c1name1']);
        $database->insert('foreign_c2', ['cid' => 1, 'seq' => 21, 'name' => 'c2name1']);

        $rows = $database->context(['arrayFetch' => null])->selectArrayInShare([
            'foreign_p P' => [
                'pie'              => new Expression('3.14'),
                'foreign_c1 as C1' => ['name'],
                'foreign_c2 AS C2' => ['name'],
            ],
        ]);
        $this->assertEquals([
            [
                'pie' => 3.14,
                'C1'  => [
                    ['name' => 'c1name1'],
                ],
                'C2'  => [
                    ['name' => 'c2name1'],
                ],
            ],
        ], $rows);
    }

    /**
     * @dataProvider provideDatabase
     * @param Database $database
     */
    function test_refparent($database)
    {
        $database->insert('foreign_p', ['id' => 1, 'name' => 'name1']);
        $database->insert('foreign_p', ['id' => 2, 'name' => 'name2']);
        $database->insert('foreign_c1', ['id' => 1, 'seq' => 1, 'name' => 'cname11']);
        $database->insert('foreign_c1', ['id' => 2, 'seq' => 1, 'name' => 'cname21']);
        $database->insert('foreign_c2', ['cid' => 1, 'seq' => 1, 'name' => 'cname11']);

        $rows = $database->selectArray([
            'foreign_p P' => [
                '*',
                'pid'           => 'id',
                'foreign_c1 C1' => [
                    '*',
                    '..pid',
                    'ppname' => '..name',
                ],
                'C2'            => $database->subselectTuple([
                    'foreign_c2' => [
                        '*',
                        '..pid',
                        'ppname' => '..name',
                    ],
                ]),
            ],
        ]);
        // pname, pid で親カラムが参照できているはず
        $this->assertEquals([
            [
                'id'   => '1',
                'name' => 'name1',
                'pid'  => '1',
                'C1'   => [
                    1 => [
                        'seq'    => '1',
                        'id'     => '1',
                        'name'   => 'cname11',
                        'pid'    => '1',
                        'ppname' => 'name1',
                    ],
                ],
                'C2'   => [
                    'cid'    => '1',
                    'seq'    => '1',
                    'name'   => 'cname11',
                    'pid'    => '1',
                    'ppname' => 'name1',
                ],
            ],
            [
                'id'   => '2',
                'name' => 'name2',
                'pid'  => '2',
                'C1'   => [
                    1 => [
                        'seq'    => '1',
                        'id'     => '2',
                        'name'   => 'cname21',
                        'pid'    => '2',
                        'ppname' => 'name2',
                    ],
                ],
                'C2'   => false,
            ],
        ], $rows);

        // 親にないカラムを参照しようとすると例外が飛ぶ
        that($database)->selectArray([
            'foreign_p P' => [
                '*',
                'pid'           => 'id',
                'foreign_c1 C1' => [
                    '*',
                    '..pid',
                    'ppname' => '..nocolumn',
                ],
            ],
        ])->wasThrown('reference undefined parent');
    }

    /**
     * @dataProvider provideDatabase
     * @param Database $database
     */
    function test_evaluate($database)
    {
        $select = $database->select([
            'test' => ['id', 'name'],
            [
                'piyo' => function ($row) { return $row['id'] . ':' . $row['name']; },
                'func' => function () { return function ($prefix) { return $prefix . $this['name']; }; },
                'last' => new Expression("'dbval'"),
            ],
        ])->limit(1);

        $expected = [
            'id'   => '1',
            'name' => 'a',
            'piyo' => '1:a',
            'func' => function () { /* dummy */ },
            'last' => 'dbval',
        ];

        $this->assertEquals([0 => $expected], $select->array());
        $this->assertEquals([1 => $expected], $select->assoc());
        $this->assertEquals($expected, $select->tuple());

        $this->assertEquals('hoge-a', $select->tuple()['func']('hoge-'));
        $select->cast(null);
        $this->assertEquals('hoge-a', $select->tuple()->func('hoge-'));

        $select = $database->select([
            'test' => [
                'id',
                'name' => function ($name = null) { return $name . '-1'; },
            ],
        ])->limit(1);
        $this->assertEquals([1 => 'a-1'], $select->pairs());

        $select = $database->select([
            'test' => ['id' => function ($id = null) { return $id + 1; }],
        ])->limit(1);
        $this->assertEquals([0 => 2], $select->lists());
    }

    /**
     * @dataProvider provideDatabase
     * @param Database $database
     */
    function test_callback($database)
    {
        $row = $database->select('test')->limit(1)->cast(function ($row) {
            return (object) $row;
        })->tuple();
        $this->assertInstanceOf('stdClass', $row);
    }

    /**
     * @dataProvider provideDatabase
     * @param Database $database
     */
    function test_bindOrder($database)
    {
        $mainquery = $database->select('test1', ['first' => 'first']);
        $mainquery->addColumn([['second' => new Expression('?', 'second')]]);

        $subquery = $database->select('test2', ['third' => 'third']);
        $mainquery->addColumn([['sub' => $subquery]]);

        $this->assertEquals("SELECT test1.*, 'second' AS second, (SELECT test2.* FROM test2 WHERE third = 'third') AS sub FROM test1 WHERE first = 'first'", $mainquery->queryInto());
    }

    /**
     * @dataProvider provideDatabase
     * @param Database $database
     */
    function test_getLastInsertId($database)
    {
        $database->insert('test', ['name' => 'hoge']);
        $lastid = $database->getLastInsertId('test', 'id');
        $this->assertEquals($database->max('test.id'), $lastid);
    }

    /**
     * @dataProvider provideDatabase
     * @param Database $database
     */
    function test_resetAutoIncrement($database)
    {
        // 未指定時は 1 …なんだけど、DBMS によっては変更時点でコケるので delete してからチェック
        $database->delete('auto');
        $database->resetAutoIncrement('auto');
        $database->insertOrThrow('auto', ['name' => 'hoge']);

        // reset 55 してから insert すれば 55 になるはず
        $database->resetAutoIncrement('auto', 55);
        $this->assertEquals(['id' => 55], $database->insertOrThrow('auto', ['name' => 'hoge']));

        // postgresql では modifyArray(on conflict による複数レコード挿入)でシーケンスが更新されない
        if (!$database->getCompatiblePlatform()->supportsIdentityAutoUpdate()) {
            $database->modifyArray('auto', [
                ['id' => 60, 'name' => 'hoge'],
                ['id' => 61, 'name' => 'fuga'],
                ['id' => 62, 'name' => 'piyo'],
            ]);
        }
        else {
            $database->insert('auto', ['id' => 62, 'name' => 'hoge']);
        }
        // null を与えると最大値+1になる
        $database->resetAutoIncrement('auto', null);
        $this->assertEquals(['id' => 63], $database->insertOrThrow('auto', ['name' => 'hoge']));

        that($database)->resetAutoIncrement('noauto', 1)->wasThrown('is not auto incremental');
    }

    /**
     * @dataProvider provideDatabase
     * @param Database $database
     */
    function test_getAffectedRows($database)
    {
        $pk = $database->insertOrThrow('test', ['name' => 'hoge']);
        $this->assertEquals(1, $database->getAffectedRows());

        $database->update('test', ['name' => 'fuga'], ['id' => 0]);
        $this->assertEquals(0, $database->getAffectedRows());
        $database->update('test', ['name' => 'fuga'], $pk);
        $this->assertEquals(1, $database->getAffectedRows());

        $database->delete('test', ['id' => 0]);
        $this->assertEquals(0, $database->getAffectedRows());
        $database->delete('test', $pk);
        $this->assertEquals(1, $database->getAffectedRows());

        try_null([$database, 'delete'], 'test', 'unknown = 1');
        $this->assertNull($database->getAffectedRows());
    }

    /**
     * @dataProvider provideDatabase
     * @param Database $database
     */
    function test_mapping($database)
    {
        $this->assertEquals(2, $database->count('t_article'));

        $row = $database->selectTuple('Comment + Article', ['comment_id' => 2]);
        $this->assertEquals([
            'comment_id' => 2,
            'article_id' => 1,
            'comment'    => 'コメント2です',
            'title'      => 'タイトルです',
            'checks'     => '',
            'delete_at'  => null,
        ], $row);

        /** @var \ryunosuke\Test\Entity\Article $row */
        $row = $database->entityTuple('Article.**', [], [], 1);
        $this->assertEquals('タイトルです', $row->title);
        $this->assertEquals('コメント1です', $row->Comment[1]->comment);
        $this->assertEquals('コメント2です', $row->Comment[2]->comment);
        $this->assertEquals('コメント3です', $row->Comment[3]->comment);

        $database->delete('Article');
        $this->assertEquals(0, $database->count('t_article'));

        $pri = $database->insertOrThrow('Article', ['article_id' => 1, 'title' => 'xxx', 'checks' => '']);
        $this->assertEquals('xxx', $database->selectValue('t_article.title', $pri));

        $database->update('Article', $pri + ['title' => 'yyy']);
        $this->assertEquals('yyy', $database->selectValue('t_article.title', $pri));

        $pri = $database->upsertOrThrow('Article', ['article_id' => 2, 'title' => 'zzz', 'checks' => '']);
        $this->assertEquals('zzz', $database->selectValue('t_article.title', $pri));
    }

    /**
     * @dataProvider provideDatabase
     * @param Database $database
     */
    function test_recache($database)
    {
        $database->refresh();

        $this->assertTrue($database->getSchema()->hasTable('test'));
        $this->assertFalse($database->getSchema()->hasTable('newtable'));

        self::createTables($database->getConnection(), [
            new Schema\Table('newtable',
                [new Schema\Column('id', Type::getType('integer'))],
                [new Schema\Index('PRIMARY', ['id'], true, true)]
            ),
        ]);

        $this->assertFalse($database->getSchema()->hasTable('newtable'));
        $database->recache()->getSchema()->refresh();
        $this->assertTrue($database->getSchema()->hasTable('newtable'));

        $database->getConnection()->createSchemaManager()->dropTable('newtable');
        $database->refresh();
    }
}<|MERGE_RESOLUTION|>--- conflicted
+++ resolved
@@ -2663,20 +2663,17 @@
         ];
 
         $this->assertSame($expected, $database->executeSelect($query, $params)->fetchAssociative());
-<<<<<<< HEAD
         $this->assertSame($expected, (new Statement($query, $params, $database))->executeSelect()->fetchAssociative());
-=======
-        $this->assertSame($expected, $database->prepare($query, $params)->executeSelect()->fetchAssociative());
 
         // エミュレーションモード
-        $logs = $database->preview(function () use($database) {
+        $logs = $database->preview(function () use ($database) {
             $database->setDynamicPlaceholder(false);
             $pk = $database->updateAndPrimary('test', ['name' => 1], ['id' => 1]);
-            $database->select('test', $pk)->setAutoOrder(false)->array();
+            $database->select('test', $pk)->detectAutoOrder(false)->array();
 
             $database->setDynamicPlaceholder(true);
             $pk = $database->updateAndPrimary('test', ['name' => 2], ['id' => 2]);
-            $database->select('test', $pk)->setAutoOrder(false)->array();
+            $database->select('test', $pk)->detectAutoOrder(false)->array();
         });
         $database->setDynamicPlaceholder(false);
         // 本来はログレベルでは判別できないが数値だけは処理が異なるので判別可能
@@ -2686,7 +2683,6 @@
             "UPDATE test SET name = '2' WHERE id = '2'",
             "SELECT test.* FROM test WHERE id = '2'",
         ], array_slice($logs, 1, -1));
->>>>>>> 4761849b
     }
 
     /**
@@ -2890,28 +2886,16 @@
         $database->setOption('preparing', 1);
         that($database)->executeAsync(['SELECT 1' => []])->wasThrown('is not supported');
         $database->setOption('preparing', 0);
-<<<<<<< HEAD
-=======
 
         $this->trapThrowable('is not supported');
 
         try {
             $database->setOption('dynamicPlaceholder', 1);
-            $this->assertEquals([[[1 => 1]]], $database->executeAsync(['SELECT ?' => [1]])());
+            $this->assertEquals([[['x' => 1]]], $database->executeAsync(['SELECT ? as x' => [1]])());
         }
         finally {
             $database->setOption('dynamicPlaceholder', 0);
         }
-
-        try {
-            $database = $database->setInjectCallStack('DatabaseTest.php');
-            $result = $database->executeAsync(['SELECT 1' => []]);
-            $result();
-        }
-        finally {
-            $database->setInjectCallStack(null);
-        }
->>>>>>> 4761849b
     }
 
     /**
